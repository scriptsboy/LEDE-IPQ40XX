#
# Copyright (C) 2006-2011 OpenWrt.org
#
# This is free software, licensed under the GNU General Public License v2.
# See /LICENSE for more information.
#

CRYPTO_MENU:=Cryptographic API modules

CRYPTO_MODULES = \
	ALGAPI2=crypto_algapi \
	BLKCIPHER2=crypto_blkcipher

crypto_confvar=CONFIG_CRYPTO_$(word 1,$(subst =,$(space),$(1)))
crypto_file=$(LINUX_DIR)/crypto/$(word 2,$(subst =,$(space),$(1))).ko
crypto_name=$(if $(findstring y,$($(call crypto_confvar,$(1)))),,$(word 2,$(subst =,$(space),$(1))))

define AddDepends/crypto
  SUBMENU:=$(CRYPTO_MENU)
  DEPENDS+= $(1)
endef

define KernelPackage/crypto-aead
  TITLE:=CryptoAPI AEAD support
  KCONFIG:= \
	CONFIG_CRYPTO_AEAD \
<<<<<<< HEAD
	CONFIG_CRYPTO_AEAD2 \
	CONFIG_CRYPTO_HASH \
	CONFIG_CRYPTO_NULL
  FILES:=$(LINUX_DIR)/crypto/aead.ko \
	 $(LINUX_DIR)/crypto/crypto_hash.ko \
	 $(LINUX_DIR)/crypto/crypto_null.ko
  AUTOLOAD:=$(call AutoLoad,09,crypto_null crypto_hash aead,1)
=======
	CONFIG_CRYPTO_AEAD2
  FILES:=$(LINUX_DIR)/crypto/aead.ko
  AUTOLOAD:=$(call AutoLoad,09,aead,1)
  $(call AddDepends/crypto, +LINUX_4_4:kmod-crypto-null +LINUX_4_8:kmod-crypto-null)
endef

$(eval $(call KernelPackage,crypto-aead))


define KernelPackage/crypto-hash
  TITLE:=CryptoAPI hash support
  KCONFIG:=CONFIG_CRYPTO_HASH
  FILES:=$(LINUX_DIR)/crypto/crypto_hash.ko
  AUTOLOAD:=$(call AutoLoad,02,crypto_hash,1)
>>>>>>> 9a13a46e
  $(call AddDepends/crypto)
endef

$(eval $(call KernelPackage,crypto-aead))


define KernelPackage/crypto-manager
  TITLE:=CryptoAPI algorithm manager
  DEPENDS:=+kmod-crypto-aead +kmod-crypto-pcompress
  KCONFIG:= \
	CONFIG_CRYPTO_MANAGER \
	CONFIG_CRYPTO_MANAGER2
  FILES:=$(LINUX_DIR)/crypto/cryptomgr.ko
  AUTOLOAD:=$(call AutoLoad,09,cryptomgr,1)
  $(call AddDepends/crypto)
endef

$(eval $(call KernelPackage,crypto-manager))


define KernelPackage/crypto-pcompress
  TITLE:=CryptoAPI Partial (de)compression operations
  KCONFIG:= \
	CONFIG_CRYPTO_PCOMP=y \
	CONFIG_CRYPTO_PCOMP2
  FILES:=$(LINUX_DIR)/crypto/pcompress.ko
  AUTOLOAD:=$(call AutoLoad,09,pcompress)
  $(call AddDepends/crypto)
endef

$(eval $(call KernelPackage,crypto-pcompress))


define KernelPackage/crypto-user
  TITLE:=CryptoAPI userspace interface
  DEPENDS:=+kmod-crypto-manager
  KCONFIG:= \
	CONFIG_CRYPTO_USER_API \
	CONFIG_CRYPTO_USER_API_HASH \
	CONFIG_CRYPTO_USER_API_SKCIPHER
  FILES:= \
	$(LINUX_DIR)/crypto/af_alg.ko \
	$(LINUX_DIR)/crypto/algif_hash.ko \
	$(LINUX_DIR)/crypto/algif_skcipher.ko
  AUTOLOAD:=$(call AutoLoad,09,af_alg algif_hash algif_skcipher)
  $(call AddDepends/crypto)
endef

$(eval $(call KernelPackage,crypto-user))


define KernelPackage/crypto-wq
  TITLE:=CryptoAPI work queue handling
  KCONFIG:=CONFIG_CRYPTO_WORKQUEUE
  FILES:=$(LINUX_DIR)/crypto/crypto_wq.ko
  AUTOLOAD:=$(call AutoLoad,09,crypto_wq)
  $(call AddDepends/crypto)
endef
$(eval $(call KernelPackage,crypto-wq))

define KernelPackage/crypto-rng
  TITLE:=CryptoAPI random number generation
  DEPENDS:=+kmod-crypto-hmac +kmod-crypto-sha256
  KCONFIG:= \
	CONFIG_CRYPTO_DRBG \
	CONFIG_CRYPTO_DRBG_HMAC=y \
	CONFIG_CRYPTO_DRBG_HASH=n \
	CONFIG_CRYPTO_DRBG_MENU \
	CONFIG_CRYPTO_JITTERENTROPY \
	CONFIG_CRYPTO_RNG2
  FILES:= \
	$(LINUX_DIR)/crypto/drbg.ko@ge4.2 \
	$(LINUX_DIR)/crypto/jitterentropy_rng.ko@ge4.2 \
	$(LINUX_DIR)/crypto/krng.ko@lt4.2 \
	$(LINUX_DIR)/crypto/rng.ko
  AUTOLOAD:=$(call AutoLoad,09,drbg@ge4.2 jitterentropy_rng@ge4.2 krng@lt4.2 rng)
  $(call AddDepends/crypto)
endef

$(eval $(call KernelPackage,crypto-rng))


<<<<<<< HEAD
=======
define KernelPackage/crypto-iv
  TITLE:=CryptoAPI initialization vectors
  DEPENDS:=+kmod-crypto-manager +kmod-crypto-rng +kmod-crypto-wq @!LINUX_4_8
  KCONFIG:= CONFIG_CRYPTO_BLKCIPHER2
  FILES:= \
	$(LINUX_DIR)/crypto/eseqiv.ko \
	$(LINUX_DIR)/crypto/chainiv.ko
  AUTOLOAD:=$(call AutoLoad,10,eseqiv chainiv)
  $(call AddDepends/crypto)
endef

$(eval $(call KernelPackage,crypto-iv))


>>>>>>> 9a13a46e
define KernelPackage/crypto-echainiv
  TITLE:=Encrypted Chain IV Generator
  DEPENDS:=+kmod-crypto-aead
  KCONFIG:=CONFIG_CRYPTO_ECHAINIV
  FILES:=$(LINUX_DIR)/crypto/echainiv.ko
  AUTOLOAD:=$(call AutoLoad,09,echainiv)
  $(call AddDepends/crypto)
endef

$(eval $(call KernelPackage,crypto-echainiv))


define KernelPackage/crypto-seqiv
  TITLE:=CryptoAPI Sequence Number IV Generator
  DEPENDS:=+kmod-crypto-aead +kmod-crypto-rng
  KCONFIG:=CONFIG_CRYPTO_SEQIV
  FILES:=$(LINUX_DIR)/crypto/seqiv.ko
  AUTOLOAD:=$(call AutoLoad,09,seqiv)
  $(call AddDepends/crypto)
endef

$(eval $(call KernelPackage,crypto-seqiv))


define KernelPackage/crypto-hw-caam
  TITLE:=Freescale CAAM driver (SEC4)
  DEPENDS:=@TARGET_imx6||TARGET_mpc85xx +kmod-crypto-aead +kmod-crypto-authenc +kmod-random-core
  KCONFIG:= \
	CONFIG_CRYPTO_HW=y \
	CONFIG_CRYPTO_DEV_FSL_CAAM \
	CONFIG_CRYPTO_DEV_FSL_CAAM_JR \
	CONFIG_CRYPTO_DEV_FSL_CAAM_CRYPTO_API \
	CONFIG_CRYPTO_DEV_FSL_CAAM_AHASH_API \
	CONFIG_CRYPTO_DEV_FSL_CAAM_RNG_API \
	CONFIG_CRYPTO_DEV_FSL_CAAM_RINGSIZE=9 \
	CONFIG_CRYPTO_DEV_FSL_CAAM_INTC=n \
	CONFIG_CRYPTO_DEV_FSL_CAAM_DEBUG=n
  FILES:= \
	$(LINUX_DIR)/drivers/crypto/caam/caam.ko \
	$(LINUX_DIR)/drivers/crypto/caam/caamalg.ko \
	$(LINUX_DIR)/drivers/crypto/caam/caamhash.ko \
	$(LINUX_DIR)/drivers/crypto/caam/caam_jr.ko \
	$(LINUX_DIR)/drivers/crypto/caam/caamrng.ko
  AUTOLOAD:=$(call AutoLoad,09,caam caamalg caamhash caam_jr caamrng)
  $(call AddDepends/crypto)
endef

$(eval $(call KernelPackage,crypto-hw-caam))


define KernelPackage/crypto-hw-talitos
  TITLE:=Freescale integrated security engine (SEC) driver
  DEPENDS:=+kmod-crypto-manager +kmod-random-core +kmod-crypto-authenc
  KCONFIG:= \
	CONFIG_CRYPTO_HW=y \
	CONFIG_CRYPTO_DEV_TALITOS \
	CONFIG_CRYPTO_DEV_TALITOS1=y \
	CONFIG_CRYPTO_DEV_TALITOS2=y
  FILES:= \
	$(LINUX_DIR)/drivers/crypto/talitos.ko
  AUTOLOAD:=$(call AutoLoad,09,talitos)
  $(call AddDepends/crypto)
endef

$(eval $(call KernelPackage,crypto-hw-talitos))


define KernelPackage/crypto-hw-padlock
  TITLE:=VIA PadLock ACE with AES/SHA hw crypto module
  DEPENDS:=+kmod-crypto-manager
  KCONFIG:= \
	CONFIG_CRYPTO_HW=y \
	CONFIG_CRYPTO_DEV_PADLOCK \
	CONFIG_CRYPTO_DEV_PADLOCK_AES \
	CONFIG_CRYPTO_DEV_PADLOCK_SHA
  FILES:= \
	$(LINUX_DIR)/drivers/crypto/padlock-aes.ko \
	$(LINUX_DIR)/drivers/crypto/padlock-sha.ko
  AUTOLOAD:=$(call AutoLoad,09,padlock-aes padlock-sha)
  $(call AddDepends/crypto)
endef

$(eval $(call KernelPackage,crypto-hw-padlock))


define KernelPackage/crypto-hw-ccp
  TITLE:=AMD Cryptographic Coprocessor
  DEPENDS:=+kmod-crypto-authenc +kmod-crypto-manager +kmod-random-core
  KCONFIG:= \
	CONFIG_CRYPTO_HW=y \
	CONFIG_CRYPTO_DEV_CCP=y \
	CONFIG_CRYPTO_DEV_CCP_CRYPTO \
	CONFIG_CRYPTO_DEV_CCP_DD
  FILES:= \
	$(LINUX_DIR)/drivers/crypto/ccp/ccp.ko \
	$(LINUX_DIR)/drivers/crypto/ccp/ccp-crypto.ko
  AUTOLOAD:=$(call AutoLoad,09,ccp ccp-crypto)
  $(call AddDepends/crypto)
endef

$(eval $(call KernelPackage,crypto-hw-ccp))


define KernelPackage/crypto-hw-geode
  TITLE:=AMD Geode hardware crypto module
  DEPENDS:=+kmod-crypto-manager
  KCONFIG:= \
	CONFIG_CRYPTO_HW=y \
	CONFIG_CRYPTO_DEV_GEODE
  FILES:=$(LINUX_DIR)/drivers/crypto/geode-aes.ko
  AUTOLOAD:=$(call AutoLoad,09,geode-aes)
  $(call AddDepends/crypto)
endef

$(eval $(call KernelPackage,crypto-hw-geode))


define KernelPackage/crypto-hw-hifn-795x
  TITLE:=HIFN 795x crypto accelerator
  DEPENDS:=+kmod-random-core +kmod-crypto-manager
  KCONFIG:= \
	CONFIG_CRYPTO_HW=y \
	CONFIG_CRYPTO_DEV_HIFN_795X \
	CONFIG_CRYPTO_DEV_HIFN_795X_RNG=y
  FILES:=$(LINUX_DIR)/drivers/crypto/hifn_795x.ko
  AUTOLOAD:=$(call AutoLoad,09,hifn_795x)
  $(call AddDepends/crypto,+kmod-crypto-des)
endef

$(eval $(call KernelPackage,crypto-hw-hifn-795x))


define KernelPackage/crypto-hw-ppc4xx
  TITLE:=AMCC PPC4xx hardware crypto module
  DEPENDS:=@TARGET_ppc40x||TARGET_ppc44x
  KCONFIG:= \
	CONFIG_CRYPTO_HW=y \
	CONFIG_CRYPTO_DEV_PPC4XX
  FILES:=$(LINUX_DIR)/drivers/crypto/amcc/crypto4xx.ko
  AUTOLOAD:=$(call AutoLoad,90,crypto4xx)
  $(call AddDepends/crypto,+kmod-crypto-manager)
endef

define KernelPackage/crypto-hw-ppc4xx/description
  Kernel support for the AMCC PPC4xx HW crypto engine.
endef

$(eval $(call KernelPackage,crypto-hw-ppc4xx))


define KernelPackage/crypto-hw-omap
  TITLE:=TI OMAP hardware crypto modules
  DEPENDS:=@TARGET_omap
  KCONFIG:= \
	CONFIG_CRYPTO_HW=y \
	CONFIG_CRYPTO_DEV_OMAP_AES \
	CONFIG_CRYPTO_DEV_OMAP_DES \
	CONFIG_CRYPTO_DEV_OMAP_SHAM
ifneq ($(wildcard $(LINUX_DIR)/drivers/crypto/omap-des.ko),)
  FILES:= \
	$(LINUX_DIR)/drivers/crypto/omap-aes.ko \
	$(LINUX_DIR)/drivers/crypto/omap-des.ko \
	$(LINUX_DIR)/drivers/crypto/omap-sham.ko
  AUTOLOAD:=$(call AutoLoad,90,omap-aes omap-des omap-sham)
else
  FILES:= \
	$(LINUX_DIR)/drivers/crypto/omap-aes.ko \
	$(LINUX_DIR)/drivers/crypto/omap-sham.ko
  AUTOLOAD:=$(call AutoLoad,90,omap-aes omap-sham)
endif
  $(call AddDepends/crypto,+kmod-crypto-manager)
endef

define KernelPackage/crypto-hw-omap/description
  Kernel support for the TI OMAP HW crypto engine.
endef

$(eval $(call KernelPackage,crypto-hw-omap))


define KernelPackage/crypto-authenc
  TITLE:=Combined mode wrapper for IPsec
<<<<<<< HEAD
  DEPENDS:=+kmod-crypto-manager +kmod-crypto-aead
=======
  DEPENDS:=+kmod-crypto-manager +LINUX_4_4:kmod-crypto-null +LINUX_4_8:kmod-crypto-null
>>>>>>> 9a13a46e
  KCONFIG:=CONFIG_CRYPTO_AUTHENC
  FILES:=$(LINUX_DIR)/crypto/authenc.ko
  AUTOLOAD:=$(call AutoLoad,09,authenc)
  $(call AddDepends/crypto)
endef

$(eval $(call KernelPackage,crypto-authenc))

define KernelPackage/crypto-cbc
  TITLE:=Cipher Block Chaining CryptoAPI module
  DEPENDS:=+kmod-crypto-manager
  KCONFIG:=CONFIG_CRYPTO_CBC
  FILES:=$(LINUX_DIR)/crypto/cbc.ko
  AUTOLOAD:=$(call AutoLoad,09,cbc)
  $(call AddDepends/crypto)
endef

$(eval $(call KernelPackage,crypto-cbc))

define KernelPackage/crypto-ctr
  TITLE:=Counter Mode CryptoAPI module
<<<<<<< HEAD
  DEPENDS:=+kmod-crypto-manager +kmod-crypto-seqiv +kmod-crypto-seqiv
=======
  DEPENDS:=+kmod-crypto-manager +kmod-crypto-seqiv @!LINUX_4_8:+kmod-crypto-iv
>>>>>>> 9a13a46e
  KCONFIG:=CONFIG_CRYPTO_CTR
  FILES:=$(LINUX_DIR)/crypto/ctr.ko
  AUTOLOAD:=$(call AutoLoad,09,ctr)
  $(call AddDepends/crypto)
endef

$(eval $(call KernelPackage,crypto-ctr))

define KernelPackage/crypto-ccm
 TITLE:=Support for Counter with CBC MAC (CCM)
 DEPENDS:=+kmod-crypto-ctr +kmod-crypto-aead
 KCONFIG:=CONFIG_CRYPTO_CCM
 FILES:=$(LINUX_DIR)/crypto/ccm.ko
 AUTOLOAD:=$(call AutoLoad,09,ccm)
 $(call AddDepends/crypto)
endef

$(eval $(call KernelPackage,crypto-ccm))

define KernelPackage/crypto-pcbc
  TITLE:=Propagating Cipher Block Chaining CryptoAPI module
  DEPENDS:=+kmod-crypto-manager
  KCONFIG:=CONFIG_CRYPTO_PCBC
  FILES:=$(LINUX_DIR)/crypto/pcbc.ko
  AUTOLOAD:=$(call AutoLoad,09,pcbc)
  $(call AddDepends/crypto)
endef

$(eval $(call KernelPackage,crypto-pcbc))

define KernelPackage/crypto-crc32c
  TITLE:=CRC32c CRC module
  DEPENDS:=+kmod-crypto-aead
  KCONFIG:=CONFIG_CRYPTO_CRC32C
  FILES:=$(LINUX_DIR)/crypto/crc32c_generic.ko
  AUTOLOAD:=$(call AutoLoad,04,crc32c_generic,1)
  $(call AddDepends/crypto)
endef

$(eval $(call KernelPackage,crypto-crc32c))


define KernelPackage/crypto-des
  TITLE:=DES/3DES cipher CryptoAPI module
  KCONFIG:=CONFIG_CRYPTO_DES
  FILES:=$(LINUX_DIR)/crypto/des_generic.ko
  AUTOLOAD:=$(call AutoLoad,09,des_generic)
  $(call AddDepends/crypto)
endef

$(eval $(call KernelPackage,crypto-des))


define KernelPackage/crypto-deflate
  TITLE:=Deflate compression CryptoAPI module
  DEPENDS:=+kmod-lib-zlib
  KCONFIG:=CONFIG_CRYPTO_DEFLATE
  FILES:=$(LINUX_DIR)/crypto/deflate.ko
  AUTOLOAD:=$(call AutoLoad,09,deflate)
  $(call AddDepends/crypto)
endef

$(eval $(call KernelPackage,crypto-deflate))


define KernelPackage/crypto-fcrypt
  TITLE:=FCRYPT cipher CryptoAPI module
  KCONFIG:=CONFIG_CRYPTO_FCRYPT
  FILES:=$(LINUX_DIR)/crypto/fcrypt.ko
  AUTOLOAD:=$(call AutoLoad,09,fcrypt)
  $(call AddDepends/crypto)
endef

$(eval $(call KernelPackage,crypto-fcrypt))

define KernelPackage/crypto-ecb
  TITLE:=Electronic CodeBook CryptoAPI module
  DEPENDS:=+kmod-crypto-manager
  KCONFIG:=CONFIG_CRYPTO_ECB
  FILES:=$(LINUX_DIR)/crypto/ecb.ko
  AUTOLOAD:=$(call AutoLoad,09,ecb)
  $(call AddDepends/crypto)
endef

$(eval $(call KernelPackage,crypto-ecb))


define KernelPackage/crypto-hmac
  TITLE:=HMAC digest CryptoAPI module
  DEPENDS:=+kmod-crypto-aead +kmod-crypto-manager
  KCONFIG:=CONFIG_CRYPTO_HMAC
  FILES:=$(LINUX_DIR)/crypto/hmac.ko
  AUTOLOAD:=$(call AutoLoad,09,hmac)
  $(call AddDepends/crypto)
endef

$(eval $(call KernelPackage,crypto-hmac))


define KernelPackage/crypto-cmac
  TITLE:=Support for Cipher-based Message Authentication Code (CMAC)
  DEPENDS:=+kmod-crypto-aead
  KCONFIG:=CONFIG_CRYPTO_CMAC
  FILES:=$(LINUX_DIR)/crypto/cmac.ko
  AUTOLOAD:=$(call AutoLoad,09,cmac)
  $(call AddDepends/crypto)
endef

$(eval $(call KernelPackage,crypto-cmac))


define KernelPackage/crypto-gcm
  TITLE:=GCM/GMAC CryptoAPI module
  DEPENDS:=+kmod-crypto-ctr +kmod-crypto-ghash +kmod-crypto-aead
  KCONFIG:=CONFIG_CRYPTO_GCM
  FILES:=$(LINUX_DIR)/crypto/gcm.ko
  AUTOLOAD:=$(call AutoLoad,09,gcm)
  $(call AddDepends/crypto)
endef

$(eval $(call KernelPackage,crypto-gcm))


define KernelPackage/crypto-gf128
  TITLE:=GF(2^128) multiplication functions CryptoAPI module
  KCONFIG:=CONFIG_CRYPTO_GF128MUL
  FILES:=$(LINUX_DIR)/crypto/gf128mul.ko
  AUTOLOAD:=$(call AutoLoad,09,gf128mul)
  $(call AddDepends/crypto)
endef

$(eval $(call KernelPackage,crypto-gf128))


define KernelPackage/crypto-ghash
  TITLE:=GHASH digest CryptoAPI module
  DEPENDS:=+kmod-crypto-gf128 +kmod-crypto-aead
  KCONFIG:=CONFIG_CRYPTO_GHASH
  FILES:=$(LINUX_DIR)/crypto/ghash-generic.ko
  AUTOLOAD:=$(call AutoLoad,09,ghash-generic)
  $(call AddDepends/crypto)
endef

$(eval $(call KernelPackage,crypto-ghash))


define KernelPackage/crypto-md4
  TITLE:=MD4 digest CryptoAPI module
  DEPENDS:=+kmod-crypto-aead
  KCONFIG:=CONFIG_CRYPTO_MD4
  FILES:=$(LINUX_DIR)/crypto/md4.ko
  AUTOLOAD:=$(call AutoLoad,09,md4)
  $(call AddDepends/crypto)
endef

$(eval $(call KernelPackage,crypto-md4))


define KernelPackage/crypto-md5
  TITLE:=MD5 digest CryptoAPI module
  DEPENDS:=+kmod-crypto-aead
  KCONFIG:= \
	CONFIG_CRYPTO_MD5 \
	CONFIG_CRYPTO_MD5_OCTEON
  FILES:=$(LINUX_DIR)/crypto/md5.ko
  AUTOLOAD:=$(call AutoLoad,09,md5)
  $(call AddDepends/crypto)
endef

define KernelPackage/crypto-md5/octeon
  FILES+=$(LINUX_DIR)/arch/mips/cavium-octeon/crypto/octeon-md5.ko
  AUTOLOAD:=$(call AutoLoad,09,octeon-md5)
endef

$(eval $(call KernelPackage,crypto-md5))


define KernelPackage/crypto-michael-mic
  TITLE:=Michael MIC keyed digest CryptoAPI module
  DEPENDS:=+kmod-crypto-aead
  KCONFIG:=CONFIG_CRYPTO_MICHAEL_MIC
  FILES:=$(LINUX_DIR)/crypto/michael_mic.ko
  AUTOLOAD:=$(call AutoLoad,09,michael_mic)
  $(call AddDepends/crypto)
endef

$(eval $(call KernelPackage,crypto-michael-mic))


define KernelPackage/crypto-sha1
  TITLE:=SHA1 digest CryptoAPI module
  DEPENDS:=+kmod-crypto-aead
  KCONFIG:= \
	CONFIG_CRYPTO_SHA1 \
	CONFIG_CRYPTO_SHA1_OCTEON
  FILES:=$(LINUX_DIR)/crypto/sha1_generic.ko
  AUTOLOAD:=$(call AutoLoad,09,sha1_generic)
  $(call AddDepends/crypto)
endef

define KernelPackage/crypto-sha1/octeon
  FILES+=$(LINUX_DIR)/arch/mips/cavium-octeon/crypto/octeon-sha1.ko
  AUTOLOAD:=$(call AutoLoad,09,octeon-sha1)
endef

$(eval $(call KernelPackage,crypto-sha1))


define KernelPackage/crypto-sha256
  TITLE:=SHA224 SHA256 digest CryptoAPI module
  DEPENDS:=+kmod-crypto-aead
  KCONFIG:= \
	CONFIG_CRYPTO_SHA256 \
	CONFIG_CRYPTO_SHA256_OCTEON
  FILES:=$(LINUX_DIR)/crypto/sha256_generic.ko
  AUTOLOAD:=$(call AutoLoad,09,sha256_generic)
  $(call AddDepends/crypto)
endef

define KernelPackage/crypto-sha256/octeon
  FILES+=$(LINUX_DIR)/arch/mips/cavium-octeon/crypto/octeon-sha256.ko
  AUTOLOAD:=$(call AutoLoad,09,octeon-sha256)
endef

$(eval $(call KernelPackage,crypto-sha256))


define KernelPackage/crypto-sha512
  TITLE:=SHA512 digest CryptoAPI module
  DEPENDS:=+kmod-crypto-aead
  KCONFIG:= \
	CONFIG_CRYPTO_SHA512 \
	CONFIG_CRYPTO_SHA512_OCTEON
  FILES:=$(LINUX_DIR)/crypto/sha512_generic.ko
  AUTOLOAD:=$(call AutoLoad,09,sha512_generic)
  $(call AddDepends/crypto)
endef

define KernelPackage/crypto-sha512/octeon
  FILES+=$(LINUX_DIR)/arch/mips/cavium-octeon/crypto/octeon-sha512.ko
  AUTOLOAD:=$(call AutoLoad,09,octeon-sha512)
endef

$(eval $(call KernelPackage,crypto-sha512))


define KernelPackage/crypto-misc
  TITLE:=Other CryptoAPI modules
  DEPENDS:=+kmod-crypto-manager
  KCONFIG:= \
	CONFIG_CRYPTO_ANUBIS \
	CONFIG_CRYPTO_BLOWFISH \
	CONFIG_CRYPTO_CAMELLIA \
	CONFIG_CRYPTO_CAST5 \
	CONFIG_CRYPTO_CAST6 \
	CONFIG_CRYPTO_FCRYPT \
	CONFIG_CRYPTO_KHAZAD \
	CONFIG_CRYPTO_SERPENT \
	CONFIG_CRYPTO_TEA \
	CONFIG_CRYPTO_TGR192 \
	CONFIG_CRYPTO_TWOFISH \
	CONFIG_CRYPTO_TWOFISH_COMMON \
	CONFIG_CRYPTO_TWOFISH_586 \
	CONFIG_CRYPTO_WP512
  FILES:= \
	$(LINUX_DIR)/crypto/anubis.ko \
	$(LINUX_DIR)/crypto/camellia_generic.ko \
	$(LINUX_DIR)/crypto/cast_common.ko \
	$(LINUX_DIR)/crypto/cast5_generic.ko \
	$(LINUX_DIR)/crypto/cast6_generic.ko \
	$(LINUX_DIR)/crypto/khazad.ko \
	$(LINUX_DIR)/crypto/tea.ko \
	$(LINUX_DIR)/crypto/tgr192.ko \
	$(LINUX_DIR)/crypto/twofish_common.ko \
	$(LINUX_DIR)/crypto/wp512.ko \
	$(LINUX_DIR)/crypto/twofish_generic.ko \
	$(LINUX_DIR)/crypto/blowfish_common.ko \
	$(LINUX_DIR)/crypto/blowfish_generic.ko \
	$(LINUX_DIR)/crypto/serpent_generic.ko
  $(call AddDepends/crypto)
endef

ifndef CONFIG_TARGET_x86_64
  define KernelPackage/crypto-misc/x86
    FILES+=$(LINUX_DIR)/arch/x86/crypto/twofish-i586.ko
  endef
endif

$(eval $(call KernelPackage,crypto-misc))


define KernelPackage/crypto-test
  TITLE:=Test CryptoAPI module
  KCONFIG:=CONFIG_CRYPTO_TEST
  FILES:=$(LINUX_DIR)/crypto/tcrypt.ko
  $(call AddDepends/crypto,+kmod-crypto-manager)
endef

$(eval $(call KernelPackage,crypto-test))


define KernelPackage/crypto-xts
  TITLE:=XTS cipher CryptoAPI module
  DEPENDS:=+kmod-crypto-gf128 +kmod-crypto-manager
  KCONFIG:=CONFIG_CRYPTO_XTS
  FILES:=$(LINUX_DIR)/crypto/xts.ko
  AUTOLOAD:=$(call AutoLoad,09,xts)
  $(call AddDepends/crypto)
endef

$(eval $(call KernelPackage,crypto-xts))


define KernelPackage/crypto-mv-cesa
  TITLE:=Marvell crypto engine
  DEPENDS:=+kmod-crypto-manager @TARGET_kirkwood||TARGET_orion
  KCONFIG:=CONFIG_CRYPTO_DEV_MV_CESA
  FILES:=$(LINUX_DIR)/drivers/crypto/mv_cesa.ko
  AUTOLOAD:=$(call AutoLoad,09,mv_cesa)
  $(call AddDepends/crypto)
endef

$(eval $(call KernelPackage,crypto-mv-cesa))

<<<<<<< HEAD
define KernelPackage/crypto-qce
=======
define KernelPackage/crypto-hw-qce
>>>>>>> 9a13a46e
  TITLE:= Qualcomm crypto engine accelerator
  DEPENDS:=+kmod-crypto-manager +kmod-crypto-hmac +kmod-crypto-sha1 \
	   +kmod-crypto-sha256 +kmod-crypto-ecb +kmod-crypto-cbc \
	   +kmod-crypto-ctr +kmod-crypto-des +kmod-crypto-xts +kmod-crypto-seqiv \
	   @TARGET_ipq806x||TARGET_ipq40xx
  KCONFIG:=CONFIG_CRYPTO_DEV_QCE
  FILES:=$(LINUX_DIR)/drivers/crypto/qce/qcrypto.ko
  AUTOLOAD:=$(call AutoLoad,09,qcrypto)
  $(call AddDepends/crypto)
endef

<<<<<<< HEAD
$(eval $(call KernelPackage,crypto-qce))
=======
$(eval $(call KernelPackage,crypto-hw-qce))
>>>>>>> 9a13a46e
<|MERGE_RESOLUTION|>--- conflicted
+++ resolved
@@ -24,15 +24,6 @@
   TITLE:=CryptoAPI AEAD support
   KCONFIG:= \
 	CONFIG_CRYPTO_AEAD \
-<<<<<<< HEAD
-	CONFIG_CRYPTO_AEAD2 \
-	CONFIG_CRYPTO_HASH \
-	CONFIG_CRYPTO_NULL
-  FILES:=$(LINUX_DIR)/crypto/aead.ko \
-	 $(LINUX_DIR)/crypto/crypto_hash.ko \
-	 $(LINUX_DIR)/crypto/crypto_null.ko
-  AUTOLOAD:=$(call AutoLoad,09,crypto_null crypto_hash aead,1)
-=======
 	CONFIG_CRYPTO_AEAD2
   FILES:=$(LINUX_DIR)/crypto/aead.ko
   AUTOLOAD:=$(call AutoLoad,09,aead,1)
@@ -47,7 +38,6 @@
   KCONFIG:=CONFIG_CRYPTO_HASH
   FILES:=$(LINUX_DIR)/crypto/crypto_hash.ko
   AUTOLOAD:=$(call AutoLoad,02,crypto_hash,1)
->>>>>>> 9a13a46e
   $(call AddDepends/crypto)
 endef
 
@@ -130,8 +120,6 @@
 $(eval $(call KernelPackage,crypto-rng))
 
 
-<<<<<<< HEAD
-=======
 define KernelPackage/crypto-iv
   TITLE:=CryptoAPI initialization vectors
   DEPENDS:=+kmod-crypto-manager +kmod-crypto-rng +kmod-crypto-wq @!LINUX_4_8
@@ -146,7 +134,6 @@
 $(eval $(call KernelPackage,crypto-iv))
 
 
->>>>>>> 9a13a46e
 define KernelPackage/crypto-echainiv
   TITLE:=Encrypted Chain IV Generator
   DEPENDS:=+kmod-crypto-aead
@@ -329,11 +316,7 @@
 
 define KernelPackage/crypto-authenc
   TITLE:=Combined mode wrapper for IPsec
-<<<<<<< HEAD
-  DEPENDS:=+kmod-crypto-manager +kmod-crypto-aead
-=======
   DEPENDS:=+kmod-crypto-manager +LINUX_4_4:kmod-crypto-null +LINUX_4_8:kmod-crypto-null
->>>>>>> 9a13a46e
   KCONFIG:=CONFIG_CRYPTO_AUTHENC
   FILES:=$(LINUX_DIR)/crypto/authenc.ko
   AUTOLOAD:=$(call AutoLoad,09,authenc)
@@ -355,11 +338,7 @@
 
 define KernelPackage/crypto-ctr
   TITLE:=Counter Mode CryptoAPI module
-<<<<<<< HEAD
-  DEPENDS:=+kmod-crypto-manager +kmod-crypto-seqiv +kmod-crypto-seqiv
-=======
   DEPENDS:=+kmod-crypto-manager +kmod-crypto-seqiv @!LINUX_4_8:+kmod-crypto-iv
->>>>>>> 9a13a46e
   KCONFIG:=CONFIG_CRYPTO_CTR
   FILES:=$(LINUX_DIR)/crypto/ctr.ko
   AUTOLOAD:=$(call AutoLoad,09,ctr)
@@ -684,11 +663,7 @@
 
 $(eval $(call KernelPackage,crypto-mv-cesa))
 
-<<<<<<< HEAD
-define KernelPackage/crypto-qce
-=======
 define KernelPackage/crypto-hw-qce
->>>>>>> 9a13a46e
   TITLE:= Qualcomm crypto engine accelerator
   DEPENDS:=+kmod-crypto-manager +kmod-crypto-hmac +kmod-crypto-sha1 \
 	   +kmod-crypto-sha256 +kmod-crypto-ecb +kmod-crypto-cbc \
@@ -700,8 +675,4 @@
   $(call AddDepends/crypto)
 endef
 
-<<<<<<< HEAD
-$(eval $(call KernelPackage,crypto-qce))
-=======
-$(eval $(call KernelPackage,crypto-hw-qce))
->>>>>>> 9a13a46e
+$(eval $(call KernelPackage,crypto-hw-qce))