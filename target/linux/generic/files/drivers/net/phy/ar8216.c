/*
 * ar8216.c: AR8216 switch driver
 *
 * Copyright (C) 2009 Felix Fietkau <nbd@nbd.name>
 * Copyright (C) 2011-2012 Gabor Juhos <juhosg@openwrt.org>
 *
 * This program is free software; you can redistribute it and/or
 * modify it under the terms of the GNU General Public License
 * as published by the Free Software Foundation; either version 2
 * of the License, or (at your option) any later version.
 *
 * This program is distributed in the hope that it will be useful,
 * but WITHOUT ANY WARRANTY; without even the implied warranty of
 * MERCHANTABILITY or FITNESS FOR A PARTICULAR PURPOSE.  See the
 * GNU General Public License for more details.
 */

#include <linux/if.h>
#include <linux/module.h>
#include <linux/init.h>
#include <linux/list.h>
#include <linux/if_ether.h>
#include <linux/skbuff.h>
#include <linux/netdevice.h>
#include <linux/netlink.h>
#include <linux/bitops.h>
#include <net/genetlink.h>
#include <linux/switch.h>
#include <linux/delay.h>
#include <linux/phy.h>
#include <linux/netdevice.h>
#include <linux/etherdevice.h>
#include <linux/lockdep.h>
#include <linux/ar8216_platform.h>
#include <linux/workqueue.h>
#include <linux/version.h>

#include "ar8216.h"

extern const struct ar8xxx_chip ar8327_chip;
extern const struct ar8xxx_chip ar8337_chip;

#define AR8XXX_MIB_WORK_DELAY	2000 /* msecs */

#define MIB_DESC(_s , _o, _n)	\
	{			\
		.size = (_s),	\
		.offset = (_o),	\
		.name = (_n),	\
	}

static const struct ar8xxx_mib_desc ar8216_mibs[] = {
	MIB_DESC(1, AR8216_STATS_RXBROAD, "RxBroad"),
	MIB_DESC(1, AR8216_STATS_RXPAUSE, "RxPause"),
	MIB_DESC(1, AR8216_STATS_RXMULTI, "RxMulti"),
	MIB_DESC(1, AR8216_STATS_RXFCSERR, "RxFcsErr"),
	MIB_DESC(1, AR8216_STATS_RXALIGNERR, "RxAlignErr"),
	MIB_DESC(1, AR8216_STATS_RXRUNT, "RxRunt"),
	MIB_DESC(1, AR8216_STATS_RXFRAGMENT, "RxFragment"),
	MIB_DESC(1, AR8216_STATS_RX64BYTE, "Rx64Byte"),
	MIB_DESC(1, AR8216_STATS_RX128BYTE, "Rx128Byte"),
	MIB_DESC(1, AR8216_STATS_RX256BYTE, "Rx256Byte"),
	MIB_DESC(1, AR8216_STATS_RX512BYTE, "Rx512Byte"),
	MIB_DESC(1, AR8216_STATS_RX1024BYTE, "Rx1024Byte"),
	MIB_DESC(1, AR8216_STATS_RXMAXBYTE, "RxMaxByte"),
	MIB_DESC(1, AR8216_STATS_RXTOOLONG, "RxTooLong"),
	MIB_DESC(2, AR8216_STATS_RXGOODBYTE, "RxGoodByte"),
	MIB_DESC(2, AR8216_STATS_RXBADBYTE, "RxBadByte"),
	MIB_DESC(1, AR8216_STATS_RXOVERFLOW, "RxOverFlow"),
	MIB_DESC(1, AR8216_STATS_FILTERED, "Filtered"),
	MIB_DESC(1, AR8216_STATS_TXBROAD, "TxBroad"),
	MIB_DESC(1, AR8216_STATS_TXPAUSE, "TxPause"),
	MIB_DESC(1, AR8216_STATS_TXMULTI, "TxMulti"),
	MIB_DESC(1, AR8216_STATS_TXUNDERRUN, "TxUnderRun"),
	MIB_DESC(1, AR8216_STATS_TX64BYTE, "Tx64Byte"),
	MIB_DESC(1, AR8216_STATS_TX128BYTE, "Tx128Byte"),
	MIB_DESC(1, AR8216_STATS_TX256BYTE, "Tx256Byte"),
	MIB_DESC(1, AR8216_STATS_TX512BYTE, "Tx512Byte"),
	MIB_DESC(1, AR8216_STATS_TX1024BYTE, "Tx1024Byte"),
	MIB_DESC(1, AR8216_STATS_TXMAXBYTE, "TxMaxByte"),
	MIB_DESC(1, AR8216_STATS_TXOVERSIZE, "TxOverSize"),
	MIB_DESC(2, AR8216_STATS_TXBYTE, "TxByte"),
	MIB_DESC(1, AR8216_STATS_TXCOLLISION, "TxCollision"),
	MIB_DESC(1, AR8216_STATS_TXABORTCOL, "TxAbortCol"),
	MIB_DESC(1, AR8216_STATS_TXMULTICOL, "TxMultiCol"),
	MIB_DESC(1, AR8216_STATS_TXSINGLECOL, "TxSingleCol"),
	MIB_DESC(1, AR8216_STATS_TXEXCDEFER, "TxExcDefer"),
	MIB_DESC(1, AR8216_STATS_TXDEFER, "TxDefer"),
	MIB_DESC(1, AR8216_STATS_TXLATECOL, "TxLateCol"),
};

const struct ar8xxx_mib_desc ar8236_mibs[39] = {
	MIB_DESC(1, AR8236_STATS_RXBROAD, "RxBroad"),
	MIB_DESC(1, AR8236_STATS_RXPAUSE, "RxPause"),
	MIB_DESC(1, AR8236_STATS_RXMULTI, "RxMulti"),
	MIB_DESC(1, AR8236_STATS_RXFCSERR, "RxFcsErr"),
	MIB_DESC(1, AR8236_STATS_RXALIGNERR, "RxAlignErr"),
	MIB_DESC(1, AR8236_STATS_RXRUNT, "RxRunt"),
	MIB_DESC(1, AR8236_STATS_RXFRAGMENT, "RxFragment"),
	MIB_DESC(1, AR8236_STATS_RX64BYTE, "Rx64Byte"),
	MIB_DESC(1, AR8236_STATS_RX128BYTE, "Rx128Byte"),
	MIB_DESC(1, AR8236_STATS_RX256BYTE, "Rx256Byte"),
	MIB_DESC(1, AR8236_STATS_RX512BYTE, "Rx512Byte"),
	MIB_DESC(1, AR8236_STATS_RX1024BYTE, "Rx1024Byte"),
	MIB_DESC(1, AR8236_STATS_RX1518BYTE, "Rx1518Byte"),
	MIB_DESC(1, AR8236_STATS_RXMAXBYTE, "RxMaxByte"),
	MIB_DESC(1, AR8236_STATS_RXTOOLONG, "RxTooLong"),
	MIB_DESC(2, AR8236_STATS_RXGOODBYTE, "RxGoodByte"),
	MIB_DESC(2, AR8236_STATS_RXBADBYTE, "RxBadByte"),
	MIB_DESC(1, AR8236_STATS_RXOVERFLOW, "RxOverFlow"),
	MIB_DESC(1, AR8236_STATS_FILTERED, "Filtered"),
	MIB_DESC(1, AR8236_STATS_TXBROAD, "TxBroad"),
	MIB_DESC(1, AR8236_STATS_TXPAUSE, "TxPause"),
	MIB_DESC(1, AR8236_STATS_TXMULTI, "TxMulti"),
	MIB_DESC(1, AR8236_STATS_TXUNDERRUN, "TxUnderRun"),
	MIB_DESC(1, AR8236_STATS_TX64BYTE, "Tx64Byte"),
	MIB_DESC(1, AR8236_STATS_TX128BYTE, "Tx128Byte"),
	MIB_DESC(1, AR8236_STATS_TX256BYTE, "Tx256Byte"),
	MIB_DESC(1, AR8236_STATS_TX512BYTE, "Tx512Byte"),
	MIB_DESC(1, AR8236_STATS_TX1024BYTE, "Tx1024Byte"),
	MIB_DESC(1, AR8236_STATS_TX1518BYTE, "Tx1518Byte"),
	MIB_DESC(1, AR8236_STATS_TXMAXBYTE, "TxMaxByte"),
	MIB_DESC(1, AR8236_STATS_TXOVERSIZE, "TxOverSize"),
	MIB_DESC(2, AR8236_STATS_TXBYTE, "TxByte"),
	MIB_DESC(1, AR8236_STATS_TXCOLLISION, "TxCollision"),
	MIB_DESC(1, AR8236_STATS_TXABORTCOL, "TxAbortCol"),
	MIB_DESC(1, AR8236_STATS_TXMULTICOL, "TxMultiCol"),
	MIB_DESC(1, AR8236_STATS_TXSINGLECOL, "TxSingleCol"),
	MIB_DESC(1, AR8236_STATS_TXEXCDEFER, "TxExcDefer"),
	MIB_DESC(1, AR8236_STATS_TXDEFER, "TxDefer"),
	MIB_DESC(1, AR8236_STATS_TXLATECOL, "TxLateCol"),
};

static DEFINE_MUTEX(ar8xxx_dev_list_lock);
static LIST_HEAD(ar8xxx_dev_list);

/* inspired by phy_poll_reset in drivers/net/phy/phy_device.c */
static int
ar8xxx_phy_poll_reset(struct mii_bus *bus)
{
        unsigned int sleep_msecs = 20;
        int ret, elapsed, i;

        for (elapsed = sleep_msecs; elapsed <= 600;
	     elapsed += sleep_msecs) {
                msleep(sleep_msecs);
                for (i = 0; i < AR8XXX_NUM_PHYS; i++) {
                        ret = mdiobus_read(bus, i, MII_BMCR);
                        if (ret < 0)
				return ret;
                        if (ret & BMCR_RESET)
				break;
                        if (i == AR8XXX_NUM_PHYS - 1) {
                                usleep_range(1000, 2000);
                                return 0;
                        }
                }
        }
        return -ETIMEDOUT;
}

static int
ar8xxx_phy_check_aneg(struct phy_device *phydev)
{
	int ret;

	if (phydev->autoneg != AUTONEG_ENABLE)
		return 0;
	/*
	 * BMCR_ANENABLE might have been cleared
	 * by phy_init_hw in certain kernel versions
	 * therefore check for it
	 */
	ret = phy_read(phydev, MII_BMCR);
	if (ret < 0)
		return ret;
	if (ret & BMCR_ANENABLE)
		return 0;

<<<<<<< HEAD
	netdev_info(phydev->attached_dev, "ANEG disabled, re-enabling ...\n");
=======
	dev_info(&phydev->mdio.dev, "ANEG disabled, re-enabling ...\n");
>>>>>>> 1f27411b
	ret |= BMCR_ANENABLE | BMCR_ANRESTART;
	return phy_write(phydev, MII_BMCR, ret);
}

void
ar8xxx_phy_init(struct ar8xxx_priv *priv)
{
	int i;
	struct mii_bus *bus;

	bus = priv->mii_bus;
	for (i = 0; i < AR8XXX_NUM_PHYS; i++) {
		if (priv->chip->phy_fixup)
			priv->chip->phy_fixup(priv, i);

		/* initialize the port itself */
		mdiobus_write(bus, i, MII_ADVERTISE,
			ADVERTISE_ALL | ADVERTISE_PAUSE_CAP | ADVERTISE_PAUSE_ASYM);
		if (ar8xxx_has_gige(priv))
			mdiobus_write(bus, i, MII_CTRL1000, ADVERTISE_1000FULL);
		mdiobus_write(bus, i, MII_BMCR, BMCR_RESET | BMCR_ANENABLE);
	}

	ar8xxx_phy_poll_reset(bus);
}

u32
ar8xxx_mii_read32(struct ar8xxx_priv *priv, int phy_id, int regnum)
{
	struct mii_bus *bus = priv->mii_bus;
	u16 lo, hi;

	lo = bus->read(bus, phy_id, regnum);
	hi = bus->read(bus, phy_id, regnum + 1);

	return (hi << 16) | lo;
}

void
ar8xxx_mii_write32(struct ar8xxx_priv *priv, int phy_id, int regnum, u32 val)
{
	struct mii_bus *bus = priv->mii_bus;
	u16 lo, hi;

	lo = val & 0xffff;
	hi = (u16) (val >> 16);

	if (priv->chip->mii_lo_first)
	{
		bus->write(bus, phy_id, regnum, lo);
		bus->write(bus, phy_id, regnum + 1, hi);
	} else {
		bus->write(bus, phy_id, regnum + 1, hi);
		bus->write(bus, phy_id, regnum, lo);
	}
}

u32
ar8xxx_read(struct ar8xxx_priv *priv, int reg)
{
	struct mii_bus *bus = priv->mii_bus;
	u16 r1, r2, page;
	u32 val;

	split_addr((u32) reg, &r1, &r2, &page);

	mutex_lock(&bus->mdio_lock);

	bus->write(bus, 0x18, 0, page);
	wait_for_page_switch();
	val = ar8xxx_mii_read32(priv, 0x10 | r2, r1);

	mutex_unlock(&bus->mdio_lock);

	return val;
}

void
ar8xxx_write(struct ar8xxx_priv *priv, int reg, u32 val)
{
	struct mii_bus *bus = priv->mii_bus;
	u16 r1, r2, page;

	split_addr((u32) reg, &r1, &r2, &page);

	mutex_lock(&bus->mdio_lock);

	bus->write(bus, 0x18, 0, page);
	wait_for_page_switch();
	ar8xxx_mii_write32(priv, 0x10 | r2, r1, val);

	mutex_unlock(&bus->mdio_lock);
}

u32
ar8xxx_rmw(struct ar8xxx_priv *priv, int reg, u32 mask, u32 val)
{
	struct mii_bus *bus = priv->mii_bus;
	u16 r1, r2, page;
	u32 ret;

	split_addr((u32) reg, &r1, &r2, &page);

	mutex_lock(&bus->mdio_lock);

	bus->write(bus, 0x18, 0, page);
	wait_for_page_switch();

	ret = ar8xxx_mii_read32(priv, 0x10 | r2, r1);
	ret &= ~mask;
	ret |= val;
	ar8xxx_mii_write32(priv, 0x10 | r2, r1, ret);

	mutex_unlock(&bus->mdio_lock);

	return ret;
}

void
ar8xxx_phy_dbg_write(struct ar8xxx_priv *priv, int phy_addr,
		     u16 dbg_addr, u16 dbg_data)
{
	struct mii_bus *bus = priv->mii_bus;

	mutex_lock(&bus->mdio_lock);
	bus->write(bus, phy_addr, MII_ATH_DBG_ADDR, dbg_addr);
	bus->write(bus, phy_addr, MII_ATH_DBG_DATA, dbg_data);
	mutex_unlock(&bus->mdio_lock);
}

static inline void
ar8xxx_phy_mmd_prep(struct mii_bus *bus, int phy_addr, u16 addr, u16 reg)
{
	bus->write(bus, phy_addr, MII_ATH_MMD_ADDR, addr);
	bus->write(bus, phy_addr, MII_ATH_MMD_DATA, reg);
	bus->write(bus, phy_addr, MII_ATH_MMD_ADDR, addr | 0x4000);
}

void
ar8xxx_phy_mmd_write(struct ar8xxx_priv *priv, int phy_addr, u16 addr, u16 reg, u16 data)
{
	struct mii_bus *bus = priv->mii_bus;

	mutex_lock(&bus->mdio_lock);
	ar8xxx_phy_mmd_prep(bus, phy_addr, addr, reg);
	bus->write(bus, phy_addr, MII_ATH_MMD_DATA, data);
	mutex_unlock(&bus->mdio_lock);
}

u16
ar8xxx_phy_mmd_read(struct ar8xxx_priv *priv, int phy_addr, u16 addr, u16 reg)
{
	struct mii_bus *bus = priv->mii_bus;
	u16 data;

	mutex_lock(&bus->mdio_lock);
	ar8xxx_phy_mmd_prep(bus, phy_addr, addr, reg);
	data = bus->read(bus, phy_addr, MII_ATH_MMD_DATA);
	mutex_unlock(&bus->mdio_lock);

	return data;
}

static int
ar8xxx_reg_wait(struct ar8xxx_priv *priv, u32 reg, u32 mask, u32 val,
		unsigned timeout)
{
	int i;

	for (i = 0; i < timeout; i++) {
		u32 t;

		t = ar8xxx_read(priv, reg);
		if ((t & mask) == val)
			return 0;

		usleep_range(1000, 2000);
	}

	return -ETIMEDOUT;
}

static int
ar8xxx_mib_op(struct ar8xxx_priv *priv, u32 op)
{
	unsigned mib_func = priv->chip->mib_func;
	int ret;

	lockdep_assert_held(&priv->mib_lock);

	/* Capture the hardware statistics for all ports */
	ar8xxx_rmw(priv, mib_func, AR8216_MIB_FUNC, (op << AR8216_MIB_FUNC_S));

	/* Wait for the capturing to complete. */
	ret = ar8xxx_reg_wait(priv, mib_func, AR8216_MIB_BUSY, 0, 10);
	if (ret)
		goto out;

	ret = 0;

out:
	return ret;
}

static int
ar8xxx_mib_capture(struct ar8xxx_priv *priv)
{
	return ar8xxx_mib_op(priv, AR8216_MIB_FUNC_CAPTURE);
}

static int
ar8xxx_mib_flush(struct ar8xxx_priv *priv)
{
	return ar8xxx_mib_op(priv, AR8216_MIB_FUNC_FLUSH);
}

static void
ar8xxx_mib_fetch_port_stat(struct ar8xxx_priv *priv, int port, bool flush)
{
	unsigned int base;
	u64 *mib_stats;
	int i;

	WARN_ON(port >= priv->dev.ports);

	lockdep_assert_held(&priv->mib_lock);

	base = priv->chip->reg_port_stats_start +
	       priv->chip->reg_port_stats_length * port;

	mib_stats = &priv->mib_stats[port * priv->chip->num_mibs];
	for (i = 0; i < priv->chip->num_mibs; i++) {
		const struct ar8xxx_mib_desc *mib;
		u64 t;

		mib = &priv->chip->mib_decs[i];
		t = ar8xxx_read(priv, base + mib->offset);
		if (mib->size == 2) {
			u64 hi;

			hi = ar8xxx_read(priv, base + mib->offset + 4);
			t |= hi << 32;
		}

		if (flush)
			mib_stats[i] = 0;
		else
			mib_stats[i] += t;
	}
}

static void
ar8216_read_port_link(struct ar8xxx_priv *priv, int port,
		      struct switch_port_link *link)
{
	u32 status;
	u32 speed;

	memset(link, '\0', sizeof(*link));

	status = priv->chip->read_port_status(priv, port);

	link->aneg = !!(status & AR8216_PORT_STATUS_LINK_AUTO);
	if (link->aneg) {
		link->link = !!(status & AR8216_PORT_STATUS_LINK_UP);
	} else {
		link->link = true;

		if (priv->get_port_link) {
			int err;

			err = priv->get_port_link(port);
			if (err >= 0)
				link->link = !!err;
		}
	}

	if (!link->link)
		return;

	link->duplex = !!(status & AR8216_PORT_STATUS_DUPLEX);
	link->tx_flow = !!(status & AR8216_PORT_STATUS_TXFLOW);
	link->rx_flow = !!(status & AR8216_PORT_STATUS_RXFLOW);

	if (link->aneg && link->duplex && priv->chip->read_port_eee_status)
		link->eee = priv->chip->read_port_eee_status(priv, port);

	speed = (status & AR8216_PORT_STATUS_SPEED) >>
		 AR8216_PORT_STATUS_SPEED_S;

	switch (speed) {
	case AR8216_PORT_SPEED_10M:
		link->speed = SWITCH_PORT_SPEED_10;
		break;
	case AR8216_PORT_SPEED_100M:
		link->speed = SWITCH_PORT_SPEED_100;
		break;
	case AR8216_PORT_SPEED_1000M:
		link->speed = SWITCH_PORT_SPEED_1000;
		break;
	default:
		link->speed = SWITCH_PORT_SPEED_UNKNOWN;
		break;
	}
}

static struct sk_buff *
ar8216_mangle_tx(struct net_device *dev, struct sk_buff *skb)
{
	struct ar8xxx_priv *priv = dev->phy_ptr;
	unsigned char *buf;

	if (unlikely(!priv))
		goto error;

	if (!priv->vlan)
		goto send;

	if (unlikely(skb_headroom(skb) < 2)) {
		if (pskb_expand_head(skb, 2, 0, GFP_ATOMIC) < 0)
			goto error;
	}

	buf = skb_push(skb, 2);
	buf[0] = 0x10;
	buf[1] = 0x80;

send:
	return skb;

error:
	dev_kfree_skb_any(skb);
	return NULL;
}

static void
ar8216_mangle_rx(struct net_device *dev, struct sk_buff *skb)
{
	struct ar8xxx_priv *priv;
	unsigned char *buf;
	int port, vlan;

	priv = dev->phy_ptr;
	if (!priv)
		return;

	/* don't strip the header if vlan mode is disabled */
	if (!priv->vlan)
		return;

	/* strip header, get vlan id */
	buf = skb->data;
	skb_pull(skb, 2);

	/* check for vlan header presence */
	if ((buf[12 + 2] != 0x81) || (buf[13 + 2] != 0x00))
		return;

	port = buf[0] & 0x7;

	/* no need to fix up packets coming from a tagged source */
	if (priv->vlan_tagged & (1 << port))
		return;

	/* lookup port vid from local table, the switch passes an invalid vlan id */
	vlan = priv->vlan_id[priv->pvid[port]];

	buf[14 + 2] &= 0xf0;
	buf[14 + 2] |= vlan >> 8;
	buf[15 + 2] = vlan & 0xff;
}

int
ar8216_wait_bit(struct ar8xxx_priv *priv, int reg, u32 mask, u32 val)
{
	int timeout = 20;
	u32 t = 0;

	while (1) {
		t = ar8xxx_read(priv, reg);
		if ((t & mask) == val)
			return 0;

		if (timeout-- <= 0)
			break;

		udelay(10);
	}

	pr_err("ar8216: timeout on reg %08x: %08x & %08x != %08x\n",
	       (unsigned int) reg, t, mask, val);
	return -ETIMEDOUT;
}

static void
ar8216_vtu_op(struct ar8xxx_priv *priv, u32 op, u32 val)
{
	if (ar8216_wait_bit(priv, AR8216_REG_VTU, AR8216_VTU_ACTIVE, 0))
		return;
	if ((op & AR8216_VTU_OP) == AR8216_VTU_OP_LOAD) {
		val &= AR8216_VTUDATA_MEMBER;
		val |= AR8216_VTUDATA_VALID;
		ar8xxx_write(priv, AR8216_REG_VTU_DATA, val);
	}
	op |= AR8216_VTU_ACTIVE;
	ar8xxx_write(priv, AR8216_REG_VTU, op);
}

static void
ar8216_vtu_flush(struct ar8xxx_priv *priv)
{
	ar8216_vtu_op(priv, AR8216_VTU_OP_FLUSH, 0);
}

static void
ar8216_vtu_load_vlan(struct ar8xxx_priv *priv, u32 vid, u32 port_mask)
{
	u32 op;

	op = AR8216_VTU_OP_LOAD | (vid << AR8216_VTU_VID_S);
	ar8216_vtu_op(priv, op, port_mask);
}

static int
ar8216_atu_flush(struct ar8xxx_priv *priv)
{
	int ret;

	ret = ar8216_wait_bit(priv, AR8216_REG_ATU_FUNC0, AR8216_ATU_ACTIVE, 0);
	if (!ret)
		ar8xxx_write(priv, AR8216_REG_ATU_FUNC0, AR8216_ATU_OP_FLUSH |
							 AR8216_ATU_ACTIVE);

	return ret;
}

static int
ar8216_atu_flush_port(struct ar8xxx_priv *priv, int port)
{
	u32 t;
	int ret;

	ret = ar8216_wait_bit(priv, AR8216_REG_ATU_FUNC0, AR8216_ATU_ACTIVE, 0);
	if (!ret) {
		t = (port << AR8216_ATU_PORT_NUM_S) | AR8216_ATU_OP_FLUSH_PORT;
		t |= AR8216_ATU_ACTIVE;
		ar8xxx_write(priv, AR8216_REG_ATU_FUNC0, t);
	}

	return ret;
}

static u32
ar8216_read_port_status(struct ar8xxx_priv *priv, int port)
{
	return ar8xxx_read(priv, AR8216_REG_PORT_STATUS(port));
}

static void
ar8216_setup_port(struct ar8xxx_priv *priv, int port, u32 members)
{
	u32 header;
	u32 egress, ingress;
	u32 pvid;

	if (priv->vlan) {
		pvid = priv->vlan_id[priv->pvid[port]];
		if (priv->vlan_tagged & (1 << port))
			egress = AR8216_OUT_ADD_VLAN;
		else
			egress = AR8216_OUT_STRIP_VLAN;
		ingress = AR8216_IN_SECURE;
	} else {
		pvid = port;
		egress = AR8216_OUT_KEEP;
		ingress = AR8216_IN_PORT_ONLY;
	}

	if (chip_is_ar8216(priv) && priv->vlan && port == AR8216_PORT_CPU)
		header = AR8216_PORT_CTRL_HEADER;
	else
		header = 0;

	ar8xxx_rmw(priv, AR8216_REG_PORT_CTRL(port),
		   AR8216_PORT_CTRL_LEARN | AR8216_PORT_CTRL_VLAN_MODE |
		   AR8216_PORT_CTRL_SINGLE_VLAN | AR8216_PORT_CTRL_STATE |
		   AR8216_PORT_CTRL_HEADER | AR8216_PORT_CTRL_LEARN_LOCK,
		   AR8216_PORT_CTRL_LEARN | header |
		   (egress << AR8216_PORT_CTRL_VLAN_MODE_S) |
		   (AR8216_PORT_STATE_FORWARD << AR8216_PORT_CTRL_STATE_S));

	ar8xxx_rmw(priv, AR8216_REG_PORT_VLAN(port),
		   AR8216_PORT_VLAN_DEST_PORTS | AR8216_PORT_VLAN_MODE |
		   AR8216_PORT_VLAN_DEFAULT_ID,
		   (members << AR8216_PORT_VLAN_DEST_PORTS_S) |
		   (ingress << AR8216_PORT_VLAN_MODE_S) |
		   (pvid << AR8216_PORT_VLAN_DEFAULT_ID_S));
}

static int
ar8216_hw_init(struct ar8xxx_priv *priv)
{
	if (priv->initialized)
		return 0;

	ar8xxx_phy_init(priv);

	priv->initialized = true;
	return 0;
}

static void
ar8216_init_globals(struct ar8xxx_priv *priv)
{
	/* standard atheros magic */
	ar8xxx_write(priv, 0x38, 0xc000050e);

	ar8xxx_rmw(priv, AR8216_REG_GLOBAL_CTRL,
		   AR8216_GCTRL_MTU, 1518 + 8 + 2);
}

static void
ar8216_init_port(struct ar8xxx_priv *priv, int port)
{
	/* Enable port learning and tx */
	ar8xxx_write(priv, AR8216_REG_PORT_CTRL(port),
		AR8216_PORT_CTRL_LEARN |
		(4 << AR8216_PORT_CTRL_STATE_S));

	ar8xxx_write(priv, AR8216_REG_PORT_VLAN(port), 0);

	if (port == AR8216_PORT_CPU) {
		ar8xxx_write(priv, AR8216_REG_PORT_STATUS(port),
			AR8216_PORT_STATUS_LINK_UP |
			(ar8xxx_has_gige(priv) ?
                                AR8216_PORT_SPEED_1000M : AR8216_PORT_SPEED_100M) |
			AR8216_PORT_STATUS_TXMAC |
			AR8216_PORT_STATUS_RXMAC |
			(chip_is_ar8316(priv) ? AR8216_PORT_STATUS_RXFLOW : 0) |
			(chip_is_ar8316(priv) ? AR8216_PORT_STATUS_TXFLOW : 0) |
			AR8216_PORT_STATUS_DUPLEX);
	} else {
		ar8xxx_write(priv, AR8216_REG_PORT_STATUS(port),
			AR8216_PORT_STATUS_LINK_AUTO);
	}
}

static void
ar8216_wait_atu_ready(struct ar8xxx_priv *priv, u16 r2, u16 r1)
{
	int timeout = 20;

	while (ar8xxx_mii_read32(priv, r2, r1) & AR8216_ATU_ACTIVE && --timeout)
                udelay(10);

	if (!timeout)
		pr_err("ar8216: timeout waiting for atu to become ready\n");
}

static void ar8216_get_arl_entry(struct ar8xxx_priv *priv,
				 struct arl_entry *a, u32 *status, enum arl_op op)
{
	struct mii_bus *bus = priv->mii_bus;
	u16 r2, page;
	u16 r1_func0, r1_func1, r1_func2;
	u32 t, val0, val1, val2;
	int i;

	split_addr(AR8216_REG_ATU_FUNC0, &r1_func0, &r2, &page);
	r2 |= 0x10;

	r1_func1 = (AR8216_REG_ATU_FUNC1 >> 1) & 0x1e;
	r1_func2 = (AR8216_REG_ATU_FUNC2 >> 1) & 0x1e;

	switch (op) {
	case AR8XXX_ARL_INITIALIZE:
		/* all ATU registers are on the same page
		* therefore set page only once
		*/
		bus->write(bus, 0x18, 0, page);
		wait_for_page_switch();

		ar8216_wait_atu_ready(priv, r2, r1_func0);

		ar8xxx_mii_write32(priv, r2, r1_func0, AR8216_ATU_OP_GET_NEXT);
		ar8xxx_mii_write32(priv, r2, r1_func1, 0);
		ar8xxx_mii_write32(priv, r2, r1_func2, 0);
		break;
	case AR8XXX_ARL_GET_NEXT:
		t = ar8xxx_mii_read32(priv, r2, r1_func0);
		t |= AR8216_ATU_ACTIVE;
		ar8xxx_mii_write32(priv, r2, r1_func0, t);
		ar8216_wait_atu_ready(priv, r2, r1_func0);

		val0 = ar8xxx_mii_read32(priv, r2, r1_func0);
		val1 = ar8xxx_mii_read32(priv, r2, r1_func1);
		val2 = ar8xxx_mii_read32(priv, r2, r1_func2);

		*status = (val2 & AR8216_ATU_STATUS) >> AR8216_ATU_STATUS_S;
		if (!*status)
			break;

		i = 0;
		t = AR8216_ATU_PORT0;
		while (!(val2 & t) && ++i < priv->dev.ports)
			t <<= 1;

		a->port = i;
		a->mac[0] = (val0 & AR8216_ATU_ADDR5) >> AR8216_ATU_ADDR5_S;
		a->mac[1] = (val0 & AR8216_ATU_ADDR4) >> AR8216_ATU_ADDR4_S;
		a->mac[2] = (val1 & AR8216_ATU_ADDR3) >> AR8216_ATU_ADDR3_S;
		a->mac[3] = (val1 & AR8216_ATU_ADDR2) >> AR8216_ATU_ADDR2_S;
		a->mac[4] = (val1 & AR8216_ATU_ADDR1) >> AR8216_ATU_ADDR1_S;
		a->mac[5] = (val1 & AR8216_ATU_ADDR0) >> AR8216_ATU_ADDR0_S;
		break;
	}
}

static void
ar8236_setup_port(struct ar8xxx_priv *priv, int port, u32 members)
{
	u32 egress, ingress;
	u32 pvid;

	if (priv->vlan) {
		pvid = priv->vlan_id[priv->pvid[port]];
		if (priv->vlan_tagged & (1 << port))
			egress = AR8216_OUT_ADD_VLAN;
		else
			egress = AR8216_OUT_STRIP_VLAN;
		ingress = AR8216_IN_SECURE;
	} else {
		pvid = port;
		egress = AR8216_OUT_KEEP;
		ingress = AR8216_IN_PORT_ONLY;
	}

	ar8xxx_rmw(priv, AR8216_REG_PORT_CTRL(port),
		   AR8216_PORT_CTRL_LEARN | AR8216_PORT_CTRL_VLAN_MODE |
		   AR8216_PORT_CTRL_SINGLE_VLAN | AR8216_PORT_CTRL_STATE |
		   AR8216_PORT_CTRL_HEADER | AR8216_PORT_CTRL_LEARN_LOCK,
		   AR8216_PORT_CTRL_LEARN |
		   (egress << AR8216_PORT_CTRL_VLAN_MODE_S) |
		   (AR8216_PORT_STATE_FORWARD << AR8216_PORT_CTRL_STATE_S));

	ar8xxx_rmw(priv, AR8236_REG_PORT_VLAN(port),
		   AR8236_PORT_VLAN_DEFAULT_ID,
		   (pvid << AR8236_PORT_VLAN_DEFAULT_ID_S));

	ar8xxx_rmw(priv, AR8236_REG_PORT_VLAN2(port),
		   AR8236_PORT_VLAN2_VLAN_MODE |
		   AR8236_PORT_VLAN2_MEMBER,
		   (ingress << AR8236_PORT_VLAN2_VLAN_MODE_S) |
		   (members << AR8236_PORT_VLAN2_MEMBER_S));
}

static void
ar8236_init_globals(struct ar8xxx_priv *priv)
{
	/* enable jumbo frames */
	ar8xxx_rmw(priv, AR8216_REG_GLOBAL_CTRL,
		   AR8316_GCTRL_MTU, 9018 + 8 + 2);

	/* enable cpu port to receive arp frames */
	ar8xxx_reg_set(priv, AR8216_REG_ATU_CTRL,
		   AR8236_ATU_CTRL_RES);

	/* enable cpu port to receive multicast and broadcast frames */
	ar8xxx_reg_set(priv, AR8216_REG_FLOOD_MASK,
		   AR8236_FM_CPU_BROADCAST_EN | AR8236_FM_CPU_BCAST_FWD_EN);

	/* Enable MIB counters */
	ar8xxx_rmw(priv, AR8216_REG_MIB_FUNC, AR8216_MIB_FUNC | AR8236_MIB_EN,
		   (AR8216_MIB_FUNC_NO_OP << AR8216_MIB_FUNC_S) |
		   AR8236_MIB_EN);
}

static int
ar8316_hw_init(struct ar8xxx_priv *priv)
{
	u32 val, newval;

	val = ar8xxx_read(priv, AR8316_REG_POSTRIP);

	if (priv->phy->interface == PHY_INTERFACE_MODE_RGMII) {
		if (priv->port4_phy) {
			/* value taken from Ubiquiti RouterStation Pro */
			newval = 0x81461bea;
			pr_info("ar8316: Using port 4 as PHY\n");
		} else {
			newval = 0x01261be2;
			pr_info("ar8316: Using port 4 as switch port\n");
		}
	} else if (priv->phy->interface == PHY_INTERFACE_MODE_GMII) {
		/* value taken from AVM Fritz!Box 7390 sources */
		newval = 0x010e5b71;
	} else {
		/* no known value for phy interface */
		pr_err("ar8316: unsupported mii mode: %d.\n",
		       priv->phy->interface);
		return -EINVAL;
	}

	if (val == newval)
		goto out;

	ar8xxx_write(priv, AR8316_REG_POSTRIP, newval);

	if (priv->port4_phy &&
	    priv->phy->interface == PHY_INTERFACE_MODE_RGMII) {
		/* work around for phy4 rgmii mode */
		ar8xxx_phy_dbg_write(priv, 4, 0x12, 0x480c);
		/* rx delay */
		ar8xxx_phy_dbg_write(priv, 4, 0x0, 0x824e);
		/* tx delay */
		ar8xxx_phy_dbg_write(priv, 4, 0x5, 0x3d47);
		msleep(1000);
	}

	ar8xxx_phy_init(priv);

out:
	priv->initialized = true;
	return 0;
}

static void
ar8316_init_globals(struct ar8xxx_priv *priv)
{
	/* standard atheros magic */
	ar8xxx_write(priv, 0x38, 0xc000050e);

	/* enable cpu port to receive multicast and broadcast frames */
	ar8xxx_write(priv, AR8216_REG_FLOOD_MASK, 0x003f003f);

	/* enable jumbo frames */
	ar8xxx_rmw(priv, AR8216_REG_GLOBAL_CTRL,
		   AR8316_GCTRL_MTU, 9018 + 8 + 2);

	/* Enable MIB counters */
	ar8xxx_rmw(priv, AR8216_REG_MIB_FUNC, AR8216_MIB_FUNC | AR8236_MIB_EN,
		   (AR8216_MIB_FUNC_NO_OP << AR8216_MIB_FUNC_S) |
		   AR8236_MIB_EN);
}

int
ar8xxx_sw_set_vlan(struct switch_dev *dev, const struct switch_attr *attr,
		   struct switch_val *val)
{
	struct ar8xxx_priv *priv = swdev_to_ar8xxx(dev);
	priv->vlan = !!val->value.i;
	return 0;
}

int
ar8xxx_sw_get_vlan(struct switch_dev *dev, const struct switch_attr *attr,
		   struct switch_val *val)
{
	struct ar8xxx_priv *priv = swdev_to_ar8xxx(dev);
	val->value.i = priv->vlan;
	return 0;
}


int
ar8xxx_sw_set_pvid(struct switch_dev *dev, int port, int vlan)
{
	struct ar8xxx_priv *priv = swdev_to_ar8xxx(dev);

	/* make sure no invalid PVIDs get set */

	if (vlan < 0 || vlan >= dev->vlans ||
	    port < 0 || port >= AR8X16_MAX_PORTS)
		return -EINVAL;

	priv->pvid[port] = vlan;
	return 0;
}

int
ar8xxx_sw_get_pvid(struct switch_dev *dev, int port, int *vlan)
{
	struct ar8xxx_priv *priv = swdev_to_ar8xxx(dev);

	if (port < 0 || port >= AR8X16_MAX_PORTS)
		return -EINVAL;

	*vlan = priv->pvid[port];
	return 0;
}

static int
ar8xxx_sw_set_vid(struct switch_dev *dev, const struct switch_attr *attr,
		  struct switch_val *val)
{
	struct ar8xxx_priv *priv = swdev_to_ar8xxx(dev);

	if (val->port_vlan >= AR8X16_MAX_VLANS)
		return -EINVAL;

	priv->vlan_id[val->port_vlan] = val->value.i;
	return 0;
}

static int
ar8xxx_sw_get_vid(struct switch_dev *dev, const struct switch_attr *attr,
		  struct switch_val *val)
{
	struct ar8xxx_priv *priv = swdev_to_ar8xxx(dev);
	val->value.i = priv->vlan_id[val->port_vlan];
	return 0;
}

int
ar8xxx_sw_get_port_link(struct switch_dev *dev, int port,
			struct switch_port_link *link)
{
	struct ar8xxx_priv *priv = swdev_to_ar8xxx(dev);

	ar8216_read_port_link(priv, port, link);
	return 0;
}

static int
ar8xxx_sw_get_ports(struct switch_dev *dev, struct switch_val *val)
{
	struct ar8xxx_priv *priv = swdev_to_ar8xxx(dev);
	u8 ports;
	int i;

	if (val->port_vlan >= AR8X16_MAX_VLANS)
		return -EINVAL;

	ports = priv->vlan_table[val->port_vlan];
	val->len = 0;
	for (i = 0; i < dev->ports; i++) {
		struct switch_port *p;

		if (!(ports & (1 << i)))
			continue;

		p = &val->value.ports[val->len++];
		p->id = i;
		if (priv->vlan_tagged & (1 << i))
			p->flags = (1 << SWITCH_PORT_FLAG_TAGGED);
		else
			p->flags = 0;
	}
	return 0;
}

static int
ar8xxx_sw_set_ports(struct switch_dev *dev, struct switch_val *val)
{
	struct ar8xxx_priv *priv = swdev_to_ar8xxx(dev);
	u8 *vt = &priv->vlan_table[val->port_vlan];
	int i, j;

	*vt = 0;
	for (i = 0; i < val->len; i++) {
		struct switch_port *p = &val->value.ports[i];

		if (p->flags & (1 << SWITCH_PORT_FLAG_TAGGED)) {
			priv->vlan_tagged |= (1 << p->id);
		} else {
			priv->vlan_tagged &= ~(1 << p->id);
			priv->pvid[p->id] = val->port_vlan;

			/* make sure that an untagged port does not
			 * appear in other vlans */
			for (j = 0; j < AR8X16_MAX_VLANS; j++) {
				if (j == val->port_vlan)
					continue;
				priv->vlan_table[j] &= ~(1 << p->id);
			}
		}

		*vt |= 1 << p->id;
	}
	return 0;
}

static void
ar8216_set_mirror_regs(struct ar8xxx_priv *priv)
{
	int port;

	/* reset all mirror registers */
	ar8xxx_rmw(priv, AR8216_REG_GLOBAL_CPUPORT,
		   AR8216_GLOBAL_CPUPORT_MIRROR_PORT,
		   (0xF << AR8216_GLOBAL_CPUPORT_MIRROR_PORT_S));
	for (port = 0; port < AR8216_NUM_PORTS; port++) {
		ar8xxx_reg_clear(priv, AR8216_REG_PORT_CTRL(port),
			   AR8216_PORT_CTRL_MIRROR_RX);

		ar8xxx_reg_clear(priv, AR8216_REG_PORT_CTRL(port),
			   AR8216_PORT_CTRL_MIRROR_TX);
	}

	/* now enable mirroring if necessary */
	if (priv->source_port >= AR8216_NUM_PORTS ||
	    priv->monitor_port >= AR8216_NUM_PORTS ||
	    priv->source_port == priv->monitor_port) {
		return;
	}

	ar8xxx_rmw(priv, AR8216_REG_GLOBAL_CPUPORT,
		   AR8216_GLOBAL_CPUPORT_MIRROR_PORT,
		   (priv->monitor_port << AR8216_GLOBAL_CPUPORT_MIRROR_PORT_S));

	if (priv->mirror_rx)
		ar8xxx_reg_set(priv, AR8216_REG_PORT_CTRL(priv->source_port),
			   AR8216_PORT_CTRL_MIRROR_RX);

	if (priv->mirror_tx)
		ar8xxx_reg_set(priv, AR8216_REG_PORT_CTRL(priv->source_port),
			   AR8216_PORT_CTRL_MIRROR_TX);
}

static inline u32
ar8xxx_age_time_val(int age_time)
{
	return (age_time + AR8XXX_REG_ARL_CTRL_AGE_TIME_SECS / 2) /
	       AR8XXX_REG_ARL_CTRL_AGE_TIME_SECS;
}

static inline void
ar8xxx_set_age_time(struct ar8xxx_priv *priv, int reg)
{
	u32 age_time = ar8xxx_age_time_val(priv->arl_age_time);
	ar8xxx_rmw(priv, reg, AR8216_ATU_CTRL_AGE_TIME, age_time << AR8216_ATU_CTRL_AGE_TIME_S);
}

int
ar8xxx_sw_hw_apply(struct switch_dev *dev)
{
	struct ar8xxx_priv *priv = swdev_to_ar8xxx(dev);
	const struct ar8xxx_chip *chip = priv->chip;
	u8 portmask[AR8X16_MAX_PORTS];
	int i, j;

	mutex_lock(&priv->reg_mutex);
	/* flush all vlan translation unit entries */
	priv->chip->vtu_flush(priv);

	memset(portmask, 0, sizeof(portmask));
	if (!priv->init) {
		/* calculate the port destination masks and load vlans
		 * into the vlan translation unit */
		for (j = 0; j < AR8X16_MAX_VLANS; j++) {
			u8 vp = priv->vlan_table[j];

			if (!vp)
				continue;

			for (i = 0; i < dev->ports; i++) {
				u8 mask = (1 << i);
				if (vp & mask)
					portmask[i] |= vp & ~mask;
			}

			chip->vtu_load_vlan(priv, priv->vlan_id[j],
					    priv->vlan_table[j]);
		}
	} else {
		/* vlan disabled:
		 * isolate all ports, but connect them to the cpu port */
		for (i = 0; i < dev->ports; i++) {
			if (i == AR8216_PORT_CPU)
				continue;

			portmask[i] = 1 << AR8216_PORT_CPU;
			portmask[AR8216_PORT_CPU] |= (1 << i);
		}
	}

	/* update the port destination mask registers and tag settings */
	for (i = 0; i < dev->ports; i++) {
		chip->setup_port(priv, i, portmask[i]);
	}

	chip->set_mirror_regs(priv);

	/* set age time */
	if (chip->reg_arl_ctrl)
		ar8xxx_set_age_time(priv, chip->reg_arl_ctrl);

	mutex_unlock(&priv->reg_mutex);
	return 0;
}

int
ar8xxx_sw_reset_switch(struct switch_dev *dev)
{
	struct ar8xxx_priv *priv = swdev_to_ar8xxx(dev);
	const struct ar8xxx_chip *chip = priv->chip;
	int i;

	mutex_lock(&priv->reg_mutex);
	memset(&priv->vlan, 0, sizeof(struct ar8xxx_priv) -
		offsetof(struct ar8xxx_priv, vlan));

	for (i = 0; i < AR8X16_MAX_VLANS; i++)
		priv->vlan_id[i] = i;

	/* Configure all ports */
	for (i = 0; i < dev->ports; i++)
		chip->init_port(priv, i);

	priv->mirror_rx = false;
	priv->mirror_tx = false;
	priv->source_port = 0;
	priv->monitor_port = 0;
	priv->arl_age_time = AR8XXX_DEFAULT_ARL_AGE_TIME;

	chip->init_globals(priv);
	chip->atu_flush(priv);

	mutex_unlock(&priv->reg_mutex);

	return chip->sw_hw_apply(dev);
}

int
ar8xxx_sw_set_reset_mibs(struct switch_dev *dev,
			 const struct switch_attr *attr,
			 struct switch_val *val)
{
	struct ar8xxx_priv *priv = swdev_to_ar8xxx(dev);
	unsigned int len;
	int ret;

	if (!ar8xxx_has_mib_counters(priv))
		return -EOPNOTSUPP;

	mutex_lock(&priv->mib_lock);

	len = priv->dev.ports * priv->chip->num_mibs *
	      sizeof(*priv->mib_stats);
	memset(priv->mib_stats, '\0', len);
	ret = ar8xxx_mib_flush(priv);
	if (ret)
		goto unlock;

	ret = 0;

unlock:
	mutex_unlock(&priv->mib_lock);
	return ret;
}

int
ar8xxx_sw_set_mirror_rx_enable(struct switch_dev *dev,
			       const struct switch_attr *attr,
			       struct switch_val *val)
{
	struct ar8xxx_priv *priv = swdev_to_ar8xxx(dev);

	mutex_lock(&priv->reg_mutex);
	priv->mirror_rx = !!val->value.i;
	priv->chip->set_mirror_regs(priv);
	mutex_unlock(&priv->reg_mutex);

	return 0;
}

int
ar8xxx_sw_get_mirror_rx_enable(struct switch_dev *dev,
			       const struct switch_attr *attr,
			       struct switch_val *val)
{
	struct ar8xxx_priv *priv = swdev_to_ar8xxx(dev);
	val->value.i = priv->mirror_rx;
	return 0;
}

int
ar8xxx_sw_set_mirror_tx_enable(struct switch_dev *dev,
			       const struct switch_attr *attr,
			       struct switch_val *val)
{
	struct ar8xxx_priv *priv = swdev_to_ar8xxx(dev);

	mutex_lock(&priv->reg_mutex);
	priv->mirror_tx = !!val->value.i;
	priv->chip->set_mirror_regs(priv);
	mutex_unlock(&priv->reg_mutex);

	return 0;
}

int
ar8xxx_sw_get_mirror_tx_enable(struct switch_dev *dev,
			       const struct switch_attr *attr,
			       struct switch_val *val)
{
	struct ar8xxx_priv *priv = swdev_to_ar8xxx(dev);
	val->value.i = priv->mirror_tx;
	return 0;
}

int
ar8xxx_sw_set_mirror_monitor_port(struct switch_dev *dev,
				  const struct switch_attr *attr,
				  struct switch_val *val)
{
	struct ar8xxx_priv *priv = swdev_to_ar8xxx(dev);

	mutex_lock(&priv->reg_mutex);
	priv->monitor_port = val->value.i;
	priv->chip->set_mirror_regs(priv);
	mutex_unlock(&priv->reg_mutex);

	return 0;
}

int
ar8xxx_sw_get_mirror_monitor_port(struct switch_dev *dev,
				  const struct switch_attr *attr,
				  struct switch_val *val)
{
	struct ar8xxx_priv *priv = swdev_to_ar8xxx(dev);
	val->value.i = priv->monitor_port;
	return 0;
}

int
ar8xxx_sw_set_mirror_source_port(struct switch_dev *dev,
				 const struct switch_attr *attr,
				 struct switch_val *val)
{
	struct ar8xxx_priv *priv = swdev_to_ar8xxx(dev);

	mutex_lock(&priv->reg_mutex);
	priv->source_port = val->value.i;
	priv->chip->set_mirror_regs(priv);
	mutex_unlock(&priv->reg_mutex);

	return 0;
}

int
ar8xxx_sw_get_mirror_source_port(struct switch_dev *dev,
				 const struct switch_attr *attr,
				 struct switch_val *val)
{
	struct ar8xxx_priv *priv = swdev_to_ar8xxx(dev);
	val->value.i = priv->source_port;
	return 0;
}

int
ar8xxx_sw_set_port_reset_mib(struct switch_dev *dev,
			     const struct switch_attr *attr,
			     struct switch_val *val)
{
	struct ar8xxx_priv *priv = swdev_to_ar8xxx(dev);
	int port;
	int ret;

	if (!ar8xxx_has_mib_counters(priv))
		return -EOPNOTSUPP;

	port = val->port_vlan;
	if (port >= dev->ports)
		return -EINVAL;

	mutex_lock(&priv->mib_lock);
	ret = ar8xxx_mib_capture(priv);
	if (ret)
		goto unlock;

	ar8xxx_mib_fetch_port_stat(priv, port, true);

	ret = 0;

unlock:
	mutex_unlock(&priv->mib_lock);
	return ret;
}

static void
ar8xxx_byte_to_str(char *buf, int len, u64 byte)
{
	unsigned long b;
	const char *unit;

	if (byte >= 0x40000000) { /* 1 GiB */
		b = byte * 10 / 0x40000000;
		unit = "GiB";
	} else if (byte >= 0x100000) { /* 1 MiB */
		b = byte * 10 / 0x100000;
		unit = "MiB";
	} else if (byte >= 0x400) { /* 1 KiB */
		b = byte * 10 / 0x400;
		unit = "KiB";
	} else {
		b = byte;
		unit = "Byte";
	}
	if (strcmp(unit, "Byte"))
		snprintf(buf, len, "%lu.%lu %s", b / 10, b % 10, unit);
	else
		snprintf(buf, len, "%lu %s", b, unit);
}

int
ar8xxx_sw_get_port_mib(struct switch_dev *dev,
		       const struct switch_attr *attr,
		       struct switch_val *val)
{
	struct ar8xxx_priv *priv = swdev_to_ar8xxx(dev);
	const struct ar8xxx_chip *chip = priv->chip;
	u64 *mib_stats, mib_data;
	unsigned int port;
	int ret;
	char *buf = priv->buf;
	char buf1[64];
	const char *mib_name;
	int i, len = 0;
	bool mib_stats_empty = true;

	if (!ar8xxx_has_mib_counters(priv))
		return -EOPNOTSUPP;

	port = val->port_vlan;
	if (port >= dev->ports)
		return -EINVAL;

	mutex_lock(&priv->mib_lock);
	ret = ar8xxx_mib_capture(priv);
	if (ret)
		goto unlock;

	ar8xxx_mib_fetch_port_stat(priv, port, false);

	len += snprintf(buf + len, sizeof(priv->buf) - len,
			"MIB counters\n");

	mib_stats = &priv->mib_stats[port * chip->num_mibs];
	for (i = 0; i < chip->num_mibs; i++) {
		mib_name = chip->mib_decs[i].name;
		mib_data = mib_stats[i];
		len += snprintf(buf + len, sizeof(priv->buf) - len,
				"%-12s: %llu\n", mib_name, mib_data);
		if ((!strcmp(mib_name, "TxByte") ||
		    !strcmp(mib_name, "RxGoodByte")) &&
		    mib_data >= 1024) {
			ar8xxx_byte_to_str(buf1, sizeof(buf1), mib_data);
			--len; /* discard newline at the end of buf */
			len += snprintf(buf + len, sizeof(priv->buf) - len,
					" (%s)\n", buf1);
		}
		if (mib_stats_empty && mib_data)
			mib_stats_empty = false;
	}

	if (mib_stats_empty)
		len = snprintf(buf, sizeof(priv->buf), "No MIB data");

	val->value.s = buf;
	val->len = len;

	ret = 0;

unlock:
	mutex_unlock(&priv->mib_lock);
	return ret;
}

int
ar8xxx_sw_set_arl_age_time(struct switch_dev *dev, const struct switch_attr *attr,
			   struct switch_val *val)
{
	struct ar8xxx_priv *priv = swdev_to_ar8xxx(dev);
	int age_time = val->value.i;
	u32 age_time_val;

	if (age_time < 0)
		return -EINVAL;

	age_time_val = ar8xxx_age_time_val(age_time);
	if (age_time_val == 0 || age_time_val > 0xffff)
		return -EINVAL;

	priv->arl_age_time = age_time;
	return 0;
}

int
ar8xxx_sw_get_arl_age_time(struct switch_dev *dev, const struct switch_attr *attr,
                   struct switch_val *val)
{
	struct ar8xxx_priv *priv = swdev_to_ar8xxx(dev);
	val->value.i = priv->arl_age_time;
	return 0;
}

int
ar8xxx_sw_get_arl_table(struct switch_dev *dev,
			const struct switch_attr *attr,
			struct switch_val *val)
{
	struct ar8xxx_priv *priv = swdev_to_ar8xxx(dev);
	struct mii_bus *bus = priv->mii_bus;
	const struct ar8xxx_chip *chip = priv->chip;
	char *buf = priv->arl_buf;
	int i, j, k, len = 0;
	struct arl_entry *a, *a1;
	u32 status;

	if (!chip->get_arl_entry)
		return -EOPNOTSUPP;

	mutex_lock(&priv->reg_mutex);
	mutex_lock(&bus->mdio_lock);

	chip->get_arl_entry(priv, NULL, NULL, AR8XXX_ARL_INITIALIZE);

	for(i = 0; i < AR8XXX_NUM_ARL_RECORDS; ++i) {
		a = &priv->arl_table[i];
		duplicate:
		chip->get_arl_entry(priv, a, &status, AR8XXX_ARL_GET_NEXT);

		if (!status)
			break;

		/* avoid duplicates
		 * ARL table can include multiple valid entries
		 * per MAC, just with differing status codes
		 */
		for (j = 0; j < i; ++j) {
			a1 = &priv->arl_table[j];
			if (a->port == a1->port && !memcmp(a->mac, a1->mac, sizeof(a->mac)))
				goto duplicate;
		}
	}

	mutex_unlock(&bus->mdio_lock);

	len += snprintf(buf + len, sizeof(priv->arl_buf) - len,
                        "address resolution table\n");

	if (i == AR8XXX_NUM_ARL_RECORDS)
		len += snprintf(buf + len, sizeof(priv->arl_buf) - len,
				"Too many entries found, displaying the first %d only!\n",
				AR8XXX_NUM_ARL_RECORDS);

	for (j = 0; j < priv->dev.ports; ++j) {
		for (k = 0; k < i; ++k) {
			a = &priv->arl_table[k];
			if (a->port != j)
				continue;
			len += snprintf(buf + len, sizeof(priv->arl_buf) - len,
					"Port %d: MAC %02x:%02x:%02x:%02x:%02x:%02x\n",
					j,
					a->mac[5], a->mac[4], a->mac[3],
					a->mac[2], a->mac[1], a->mac[0]);
		}
	}

	val->value.s = buf;
	val->len = len;

	mutex_unlock(&priv->reg_mutex);

	return 0;
}

int
ar8xxx_sw_set_flush_arl_table(struct switch_dev *dev,
			      const struct switch_attr *attr,
			      struct switch_val *val)
{
	struct ar8xxx_priv *priv = swdev_to_ar8xxx(dev);
	int ret;

	mutex_lock(&priv->reg_mutex);
	ret = priv->chip->atu_flush(priv);
	mutex_unlock(&priv->reg_mutex);

	return ret;
}

int
ar8xxx_sw_set_flush_port_arl_table(struct switch_dev *dev,
				   const struct switch_attr *attr,
				   struct switch_val *val)
{
	struct ar8xxx_priv *priv = swdev_to_ar8xxx(dev);
	int port, ret;

	port = val->port_vlan;
	if (port >= dev->ports)
		return -EINVAL;

	mutex_lock(&priv->reg_mutex);
	ret = priv->chip->atu_flush_port(priv, port);
	mutex_unlock(&priv->reg_mutex);

	return ret;
}

static const struct switch_attr ar8xxx_sw_attr_globals[] = {
	{
		.type = SWITCH_TYPE_INT,
		.name = "enable_vlan",
		.description = "Enable VLAN mode",
		.set = ar8xxx_sw_set_vlan,
		.get = ar8xxx_sw_get_vlan,
		.max = 1
	},
	{
		.type = SWITCH_TYPE_NOVAL,
		.name = "reset_mibs",
		.description = "Reset all MIB counters",
		.set = ar8xxx_sw_set_reset_mibs,
	},
	{
		.type = SWITCH_TYPE_INT,
		.name = "enable_mirror_rx",
		.description = "Enable mirroring of RX packets",
		.set = ar8xxx_sw_set_mirror_rx_enable,
		.get = ar8xxx_sw_get_mirror_rx_enable,
		.max = 1
	},
	{
		.type = SWITCH_TYPE_INT,
		.name = "enable_mirror_tx",
		.description = "Enable mirroring of TX packets",
		.set = ar8xxx_sw_set_mirror_tx_enable,
		.get = ar8xxx_sw_get_mirror_tx_enable,
		.max = 1
	},
	{
		.type = SWITCH_TYPE_INT,
		.name = "mirror_monitor_port",
		.description = "Mirror monitor port",
		.set = ar8xxx_sw_set_mirror_monitor_port,
		.get = ar8xxx_sw_get_mirror_monitor_port,
		.max = AR8216_NUM_PORTS - 1
	},
	{
		.type = SWITCH_TYPE_INT,
		.name = "mirror_source_port",
		.description = "Mirror source port",
		.set = ar8xxx_sw_set_mirror_source_port,
		.get = ar8xxx_sw_get_mirror_source_port,
		.max = AR8216_NUM_PORTS - 1
 	},
	{
		.type = SWITCH_TYPE_STRING,
		.name = "arl_table",
		.description = "Get ARL table",
		.set = NULL,
		.get = ar8xxx_sw_get_arl_table,
	},
	{
		.type = SWITCH_TYPE_NOVAL,
		.name = "flush_arl_table",
		.description = "Flush ARL table",
		.set = ar8xxx_sw_set_flush_arl_table,
	},
};

const struct switch_attr ar8xxx_sw_attr_port[] = {
	{
		.type = SWITCH_TYPE_NOVAL,
		.name = "reset_mib",
		.description = "Reset single port MIB counters",
		.set = ar8xxx_sw_set_port_reset_mib,
	},
	{
		.type = SWITCH_TYPE_STRING,
		.name = "mib",
		.description = "Get port's MIB counters",
		.set = NULL,
		.get = ar8xxx_sw_get_port_mib,
	},
	{
		.type = SWITCH_TYPE_NOVAL,
		.name = "flush_arl_table",
		.description = "Flush port's ARL table entries",
		.set = ar8xxx_sw_set_flush_port_arl_table,
	},
};

const struct switch_attr ar8xxx_sw_attr_vlan[1] = {
	{
		.type = SWITCH_TYPE_INT,
		.name = "vid",
		.description = "VLAN ID (0-4094)",
		.set = ar8xxx_sw_set_vid,
		.get = ar8xxx_sw_get_vid,
		.max = 4094,
	},
};

static const struct switch_dev_ops ar8xxx_sw_ops = {
	.attr_global = {
		.attr = ar8xxx_sw_attr_globals,
		.n_attr = ARRAY_SIZE(ar8xxx_sw_attr_globals),
	},
	.attr_port = {
		.attr = ar8xxx_sw_attr_port,
		.n_attr = ARRAY_SIZE(ar8xxx_sw_attr_port),
	},
	.attr_vlan = {
		.attr = ar8xxx_sw_attr_vlan,
		.n_attr = ARRAY_SIZE(ar8xxx_sw_attr_vlan),
	},
	.get_port_pvid = ar8xxx_sw_get_pvid,
	.set_port_pvid = ar8xxx_sw_set_pvid,
	.get_vlan_ports = ar8xxx_sw_get_ports,
	.set_vlan_ports = ar8xxx_sw_set_ports,
	.apply_config = ar8xxx_sw_hw_apply,
	.reset_switch = ar8xxx_sw_reset_switch,
	.get_port_link = ar8xxx_sw_get_port_link,
};

static const struct ar8xxx_chip ar8216_chip = {
	.caps = AR8XXX_CAP_MIB_COUNTERS,

	.reg_port_stats_start = 0x19000,
	.reg_port_stats_length = 0xa0,
	.reg_arl_ctrl = AR8216_REG_ATU_CTRL,

	.name = "Atheros AR8216",
	.ports = AR8216_NUM_PORTS,
	.vlans = AR8216_NUM_VLANS,
	.swops = &ar8xxx_sw_ops,

	.hw_init = ar8216_hw_init,
	.init_globals = ar8216_init_globals,
	.init_port = ar8216_init_port,
	.setup_port = ar8216_setup_port,
	.read_port_status = ar8216_read_port_status,
	.atu_flush = ar8216_atu_flush,
	.atu_flush_port = ar8216_atu_flush_port,
	.vtu_flush = ar8216_vtu_flush,
	.vtu_load_vlan = ar8216_vtu_load_vlan,
	.set_mirror_regs = ar8216_set_mirror_regs,
	.get_arl_entry = ar8216_get_arl_entry,
	.sw_hw_apply = ar8xxx_sw_hw_apply,

	.num_mibs = ARRAY_SIZE(ar8216_mibs),
	.mib_decs = ar8216_mibs,
	.mib_func = AR8216_REG_MIB_FUNC
};

static const struct ar8xxx_chip ar8236_chip = {
	.caps = AR8XXX_CAP_MIB_COUNTERS,

	.reg_port_stats_start = 0x20000,
	.reg_port_stats_length = 0x100,
	.reg_arl_ctrl = AR8216_REG_ATU_CTRL,

	.name = "Atheros AR8236",
	.ports = AR8216_NUM_PORTS,
	.vlans = AR8216_NUM_VLANS,
	.swops = &ar8xxx_sw_ops,

	.hw_init = ar8216_hw_init,
	.init_globals = ar8236_init_globals,
	.init_port = ar8216_init_port,
	.setup_port = ar8236_setup_port,
	.read_port_status = ar8216_read_port_status,
	.atu_flush = ar8216_atu_flush,
	.atu_flush_port = ar8216_atu_flush_port,
	.vtu_flush = ar8216_vtu_flush,
	.vtu_load_vlan = ar8216_vtu_load_vlan,
	.set_mirror_regs = ar8216_set_mirror_regs,
	.get_arl_entry = ar8216_get_arl_entry,
	.sw_hw_apply = ar8xxx_sw_hw_apply,

	.num_mibs = ARRAY_SIZE(ar8236_mibs),
	.mib_decs = ar8236_mibs,
	.mib_func = AR8216_REG_MIB_FUNC
};

static const struct ar8xxx_chip ar8316_chip = {
	.caps = AR8XXX_CAP_GIGE | AR8XXX_CAP_MIB_COUNTERS,

	.reg_port_stats_start = 0x20000,
	.reg_port_stats_length = 0x100,
	.reg_arl_ctrl = AR8216_REG_ATU_CTRL,

	.name = "Atheros AR8316",
	.ports = AR8216_NUM_PORTS,
	.vlans = AR8X16_MAX_VLANS,
	.swops = &ar8xxx_sw_ops,

	.hw_init = ar8316_hw_init,
	.init_globals = ar8316_init_globals,
	.init_port = ar8216_init_port,
	.setup_port = ar8216_setup_port,
	.read_port_status = ar8216_read_port_status,
	.atu_flush = ar8216_atu_flush,
	.atu_flush_port = ar8216_atu_flush_port,
	.vtu_flush = ar8216_vtu_flush,
	.vtu_load_vlan = ar8216_vtu_load_vlan,
	.set_mirror_regs = ar8216_set_mirror_regs,
	.get_arl_entry = ar8216_get_arl_entry,
	.sw_hw_apply = ar8xxx_sw_hw_apply,

	.num_mibs = ARRAY_SIZE(ar8236_mibs),
	.mib_decs = ar8236_mibs,
	.mib_func = AR8216_REG_MIB_FUNC
};

static int
ar8xxx_id_chip(struct ar8xxx_priv *priv)
{
	u32 val;
	u16 id;
	int i;

	val = ar8xxx_read(priv, AR8216_REG_CTRL);
	if (val == ~0)
		return -ENODEV;

	id = val & (AR8216_CTRL_REVISION | AR8216_CTRL_VERSION);
	for (i = 0; i < AR8X16_PROBE_RETRIES; i++) {
		u16 t;

		val = ar8xxx_read(priv, AR8216_REG_CTRL);
		if (val == ~0)
			return -ENODEV;

		t = val & (AR8216_CTRL_REVISION | AR8216_CTRL_VERSION);
		if (t != id)
			return -ENODEV;
	}

	priv->chip_ver = (id & AR8216_CTRL_VERSION) >> AR8216_CTRL_VERSION_S;
	priv->chip_rev = (id & AR8216_CTRL_REVISION);

	switch (priv->chip_ver) {
	case AR8XXX_VER_AR8216:
		priv->chip = &ar8216_chip;
		break;
	case AR8XXX_VER_AR8236:
		priv->chip = &ar8236_chip;
		break;
	case AR8XXX_VER_AR8316:
		priv->chip = &ar8316_chip;
		break;
	case AR8XXX_VER_AR8327:
		priv->chip = &ar8327_chip;
		break;
	case AR8XXX_VER_AR8337:
		priv->chip = &ar8337_chip;
		break;
	default:
		pr_err("ar8216: Unknown Atheros device [ver=%d, rev=%d]\n",
		       priv->chip_ver, priv->chip_rev);

		return -ENODEV;
	}

	return 0;
}

static void
ar8xxx_mib_work_func(struct work_struct *work)
{
	struct ar8xxx_priv *priv;
	int err;

	priv = container_of(work, struct ar8xxx_priv, mib_work.work);

	mutex_lock(&priv->mib_lock);

	err = ar8xxx_mib_capture(priv);
	if (err)
		goto next_port;

	ar8xxx_mib_fetch_port_stat(priv, priv->mib_next_port, false);

next_port:
	priv->mib_next_port++;
	if (priv->mib_next_port >= priv->dev.ports)
		priv->mib_next_port = 0;

	mutex_unlock(&priv->mib_lock);
	schedule_delayed_work(&priv->mib_work,
			      msecs_to_jiffies(AR8XXX_MIB_WORK_DELAY));
}

static int
ar8xxx_mib_init(struct ar8xxx_priv *priv)
{
	unsigned int len;

	if (!ar8xxx_has_mib_counters(priv))
		return 0;

	BUG_ON(!priv->chip->mib_decs || !priv->chip->num_mibs);

	len = priv->dev.ports * priv->chip->num_mibs *
	      sizeof(*priv->mib_stats);
	priv->mib_stats = kzalloc(len, GFP_KERNEL);

	if (!priv->mib_stats)
		return -ENOMEM;

	return 0;
}

static void
ar8xxx_mib_start(struct ar8xxx_priv *priv)
{
	if (!ar8xxx_has_mib_counters(priv))
		return;

	schedule_delayed_work(&priv->mib_work,
			      msecs_to_jiffies(AR8XXX_MIB_WORK_DELAY));
}

static void
ar8xxx_mib_stop(struct ar8xxx_priv *priv)
{
	if (!ar8xxx_has_mib_counters(priv))
		return;

	cancel_delayed_work_sync(&priv->mib_work);
}

static struct ar8xxx_priv *
ar8xxx_create(void)
{
	struct ar8xxx_priv *priv;

	priv = kzalloc(sizeof(struct ar8xxx_priv), GFP_KERNEL);
	if (priv == NULL)
		return NULL;

	mutex_init(&priv->reg_mutex);
	mutex_init(&priv->mib_lock);
	INIT_DELAYED_WORK(&priv->mib_work, ar8xxx_mib_work_func);

	return priv;
}

static void
ar8xxx_free(struct ar8xxx_priv *priv)
{
	if (priv->chip && priv->chip->cleanup)
		priv->chip->cleanup(priv);

	kfree(priv->chip_data);
	kfree(priv->mib_stats);
	kfree(priv);
}

static int
ar8xxx_probe_switch(struct ar8xxx_priv *priv)
{
	const struct ar8xxx_chip *chip;
	struct switch_dev *swdev;
	int ret;

	ret = ar8xxx_id_chip(priv);
	if (ret)
		return ret;

	chip = priv->chip;

	swdev = &priv->dev;
	swdev->cpu_port = AR8216_PORT_CPU;
	swdev->name = chip->name;
	swdev->vlans = chip->vlans;
	swdev->ports = chip->ports;
	swdev->ops = chip->swops;

	ret = ar8xxx_mib_init(priv);
	if (ret)
		return ret;

	return 0;
}

static int
ar8xxx_start(struct ar8xxx_priv *priv)
{
	int ret;

	priv->init = true;

	ret = priv->chip->hw_init(priv);
	if (ret)
		return ret;

	ret = ar8xxx_sw_reset_switch(&priv->dev);
	if (ret)
		return ret;

	priv->init = false;

	ar8xxx_mib_start(priv);

	return 0;
}

static int
ar8xxx_phy_config_init(struct phy_device *phydev)
{
	struct ar8xxx_priv *priv = phydev->priv;
	struct net_device *dev = phydev->attached_dev;
	int ret;

	if (WARN_ON(!priv))
		return -ENODEV;

	if (priv->chip->config_at_probe)
		return ar8xxx_phy_check_aneg(phydev);

	priv->phy = phydev;

	if (phydev->mdio.addr != 0) {
		if (chip_is_ar8316(priv)) {
			/* switch device has been initialized, reinit */
			priv->dev.ports = (AR8216_NUM_PORTS - 1);
			priv->initialized = false;
			priv->port4_phy = true;
			ar8316_hw_init(priv);
			return 0;
		}

		return 0;
	}

	ret = ar8xxx_start(priv);
	if (ret)
		return ret;

	/* VID fixup only needed on ar8216 */
	if (chip_is_ar8216(priv)) {
		dev->phy_ptr = priv;
		dev->priv_flags |= IFF_NO_IP_ALIGN;
		dev->eth_mangle_rx = ar8216_mangle_rx;
		dev->eth_mangle_tx = ar8216_mangle_tx;
	}

	return 0;
}

static bool
ar8xxx_check_link_states(struct ar8xxx_priv *priv)
{
	bool link_new, changed = false;
	u32 status;
	int i;

	mutex_lock(&priv->reg_mutex);

	for (i = 0; i < priv->dev.ports; i++) {
		status = priv->chip->read_port_status(priv, i);
		link_new = !!(status & AR8216_PORT_STATUS_LINK_UP);
		if (link_new == priv->link_up[i])
			continue;

		priv->link_up[i] = link_new;
		changed = true;
		/* flush ARL entries for this port if it went down*/
		if (!link_new)
			priv->chip->atu_flush_port(priv, i);
<<<<<<< HEAD
		netdev_info(priv->phy->attached_dev, "Port %d is %s\n",
=======
		dev_info(&priv->phy->mdio.dev, "Port %d is %s\n",
>>>>>>> 1f27411b
			 i, link_new ? "up" : "down");
	}

	mutex_unlock(&priv->reg_mutex);

	return changed;
}

static int
ar8xxx_phy_read_status(struct phy_device *phydev)
{
	struct ar8xxx_priv *priv = phydev->priv;
	struct switch_port_link link;

	/* check for switch port link changes */
	if (phydev->state == PHY_CHANGELINK)
		ar8xxx_check_link_states(priv);

	if (phydev->mdio.addr != 0)
		return genphy_read_status(phydev);

	ar8216_read_port_link(priv, phydev->mdio.addr, &link);
	phydev->link = !!link.link;
	if (!phydev->link)
		return 0;

	switch (link.speed) {
	case SWITCH_PORT_SPEED_10:
		phydev->speed = SPEED_10;
		break;
	case SWITCH_PORT_SPEED_100:
		phydev->speed = SPEED_100;
		break;
	case SWITCH_PORT_SPEED_1000:
		phydev->speed = SPEED_1000;
		break;
	default:
		phydev->speed = 0;
	}
	phydev->duplex = link.duplex ? DUPLEX_FULL : DUPLEX_HALF;

	phydev->state = PHY_RUNNING;
	netif_carrier_on(phydev->attached_dev);
	phydev->adjust_link(phydev->attached_dev);

	return 0;
}

static int
ar8xxx_phy_config_aneg(struct phy_device *phydev)
{
	if (phydev->mdio.addr == 0)
		return 0;

	return genphy_config_aneg(phydev);
}

static const u32 ar8xxx_phy_ids[] = {
	0x004dd033,
	0x004dd034, /* AR8327 */
	0x004dd036, /* AR8337 */
	0x004dd041,
	0x004dd042,
	0x004dd043, /* AR8236 */
};

static bool
ar8xxx_phy_match(u32 phy_id)
{
	int i;

	for (i = 0; i < ARRAY_SIZE(ar8xxx_phy_ids); i++)
		if (phy_id == ar8xxx_phy_ids[i])
			return true;

	return false;
}

static bool
ar8xxx_is_possible(struct mii_bus *bus)
{
	unsigned int i, found_phys = 0;

	for (i = 0; i < 5; i++) {
		u32 phy_id;

		phy_id = mdiobus_read(bus, i, MII_PHYSID1) << 16;
		phy_id |= mdiobus_read(bus, i, MII_PHYSID2);
		if (ar8xxx_phy_match(phy_id)) {
			found_phys++;
		} else if (phy_id) {
			pr_debug("ar8xxx: unknown PHY at %s:%02x id:%08x\n",
				 dev_name(&bus->dev), i, phy_id);
		}
	}
	return !!found_phys;
}

static int
ar8xxx_phy_probe(struct phy_device *phydev)
{
	struct ar8xxx_priv *priv;
	struct switch_dev *swdev;
	int ret;

	/* skip PHYs at unused adresses */
	if (phydev->mdio.addr != 0 && phydev->mdio.addr != 4)
		return -ENODEV;

	if (!ar8xxx_is_possible(phydev->mdio.bus))
		return -ENODEV;

	mutex_lock(&ar8xxx_dev_list_lock);
	list_for_each_entry(priv, &ar8xxx_dev_list, list)
		if (priv->mii_bus == phydev->mdio.bus)
			goto found;

	priv = ar8xxx_create();
	if (priv == NULL) {
		ret = -ENOMEM;
		goto unlock;
	}

	priv->mii_bus = phydev->mdio.bus;

	ret = ar8xxx_probe_switch(priv);
	if (ret)
		goto free_priv;

	swdev = &priv->dev;
	swdev->alias = dev_name(&priv->mii_bus->dev);
	ret = register_switch(swdev, NULL);
	if (ret)
		goto free_priv;

	pr_info("%s: %s rev. %u switch registered on %s\n",
		swdev->devname, swdev->name, priv->chip_rev,
		dev_name(&priv->mii_bus->dev));

	list_add(&priv->list, &ar8xxx_dev_list);

found:
	priv->use_count++;

	if (phydev->mdio.addr == 0) {
		if (ar8xxx_has_gige(priv)) {
			phydev->supported = SUPPORTED_1000baseT_Full;
			phydev->advertising = ADVERTISED_1000baseT_Full;
		} else {
			phydev->supported = SUPPORTED_100baseT_Full;
			phydev->advertising = ADVERTISED_100baseT_Full;
		}

		if (priv->chip->config_at_probe) {
			priv->phy = phydev;

			ret = ar8xxx_start(priv);
			if (ret)
				goto err_unregister_switch;
		}
	} else {
		if (ar8xxx_has_gige(priv)) {
			phydev->supported |= SUPPORTED_1000baseT_Full;
			phydev->advertising |= ADVERTISED_1000baseT_Full;
		}
	}

	phydev->priv = priv;

	mutex_unlock(&ar8xxx_dev_list_lock);

	return 0;

err_unregister_switch:
	if (--priv->use_count)
		goto unlock;

	unregister_switch(&priv->dev);

free_priv:
	ar8xxx_free(priv);
unlock:
	mutex_unlock(&ar8xxx_dev_list_lock);
	return ret;
}

static void
ar8xxx_phy_detach(struct phy_device *phydev)
{
	struct net_device *dev = phydev->attached_dev;

	if (!dev)
		return;

	dev->phy_ptr = NULL;
	dev->priv_flags &= ~IFF_NO_IP_ALIGN;
	dev->eth_mangle_rx = NULL;
	dev->eth_mangle_tx = NULL;
}

static void
ar8xxx_phy_remove(struct phy_device *phydev)
{
	struct ar8xxx_priv *priv = phydev->priv;

	if (WARN_ON(!priv))
		return;

	phydev->priv = NULL;

	mutex_lock(&ar8xxx_dev_list_lock);

	if (--priv->use_count > 0) {
		mutex_unlock(&ar8xxx_dev_list_lock);
		return;
	}

	list_del(&priv->list);
	mutex_unlock(&ar8xxx_dev_list_lock);

	unregister_switch(&priv->dev);
	ar8xxx_mib_stop(priv);
	ar8xxx_free(priv);
}

static int
ar8xxx_phy_soft_reset(struct phy_device *phydev)
{
	/* we don't need an extra reset */
	return 0;
}
<<<<<<< HEAD
#endif

static struct phy_driver ar8xxx_phy_driver = {
	.phy_id		= 0x004d0000,
	.name		= "Atheros AR8216/AR8236/AR8316",
	.phy_id_mask	= 0xffff0000,
	.features	= PHY_BASIC_FEATURES,
	.probe		= ar8xxx_phy_probe,
	.remove		= ar8xxx_phy_remove,
	.detach		= ar8xxx_phy_detach,
	.config_init	= ar8xxx_phy_config_init,
	.config_aneg	= ar8xxx_phy_config_aneg,
	.read_status	= ar8xxx_phy_read_status,
#if LINUX_VERSION_CODE >= KERNEL_VERSION(3,14,0)
	.soft_reset	= ar8xxx_phy_soft_reset,
#endif
};

int __init
ar8xxx_init(void)
{
	return phy_driver_register(&ar8xxx_phy_driver, THIS_MODULE);
}

void __exit
ar8xxx_exit(void)
{
	phy_driver_unregister(&ar8xxx_phy_driver);
}
=======

static struct phy_driver ar8xxx_phy_driver[] = {
	{
		.phy_id		= 0x004d0000,
		.name		= "Atheros AR8216/AR8236/AR8316",
		.phy_id_mask	= 0xffff0000,
		.features	= PHY_BASIC_FEATURES,
		.probe		= ar8xxx_phy_probe,
		.remove		= ar8xxx_phy_remove,
		.detach		= ar8xxx_phy_detach,
		.config_init	= ar8xxx_phy_config_init,
		.config_aneg	= ar8xxx_phy_config_aneg,
		.read_status	= ar8xxx_phy_read_status,
		.soft_reset	= ar8xxx_phy_soft_reset,
	}
};
>>>>>>> 1f27411b

module_phy_driver(ar8xxx_phy_driver);
MODULE_LICENSE("GPL");<|MERGE_RESOLUTION|>--- conflicted
+++ resolved
@@ -177,11 +177,7 @@
 	if (ret & BMCR_ANENABLE)
 		return 0;
 
-<<<<<<< HEAD
-	netdev_info(phydev->attached_dev, "ANEG disabled, re-enabling ...\n");
-=======
 	dev_info(&phydev->mdio.dev, "ANEG disabled, re-enabling ...\n");
->>>>>>> 1f27411b
 	ret |= BMCR_ANENABLE | BMCR_ANRESTART;
 	return phy_write(phydev, MII_BMCR, ret);
 }
@@ -2049,11 +2045,7 @@
 		/* flush ARL entries for this port if it went down*/
 		if (!link_new)
 			priv->chip->atu_flush_port(priv, i);
-<<<<<<< HEAD
-		netdev_info(priv->phy->attached_dev, "Port %d is %s\n",
-=======
 		dev_info(&priv->phy->mdio.dev, "Port %d is %s\n",
->>>>>>> 1f27411b
 			 i, link_new ? "up" : "down");
 	}
 
@@ -2285,37 +2277,6 @@
 	/* we don't need an extra reset */
 	return 0;
 }
-<<<<<<< HEAD
-#endif
-
-static struct phy_driver ar8xxx_phy_driver = {
-	.phy_id		= 0x004d0000,
-	.name		= "Atheros AR8216/AR8236/AR8316",
-	.phy_id_mask	= 0xffff0000,
-	.features	= PHY_BASIC_FEATURES,
-	.probe		= ar8xxx_phy_probe,
-	.remove		= ar8xxx_phy_remove,
-	.detach		= ar8xxx_phy_detach,
-	.config_init	= ar8xxx_phy_config_init,
-	.config_aneg	= ar8xxx_phy_config_aneg,
-	.read_status	= ar8xxx_phy_read_status,
-#if LINUX_VERSION_CODE >= KERNEL_VERSION(3,14,0)
-	.soft_reset	= ar8xxx_phy_soft_reset,
-#endif
-};
-
-int __init
-ar8xxx_init(void)
-{
-	return phy_driver_register(&ar8xxx_phy_driver, THIS_MODULE);
-}
-
-void __exit
-ar8xxx_exit(void)
-{
-	phy_driver_unregister(&ar8xxx_phy_driver);
-}
-=======
 
 static struct phy_driver ar8xxx_phy_driver[] = {
 	{
@@ -2332,7 +2293,6 @@
 		.soft_reset	= ar8xxx_phy_soft_reset,
 	}
 };
->>>>>>> 1f27411b
 
 module_phy_driver(ar8xxx_phy_driver);
 MODULE_LICENSE("GPL");