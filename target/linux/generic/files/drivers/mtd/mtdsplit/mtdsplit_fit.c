--- conflicted
+++ resolved
@@ -45,12 +45,8 @@
 };
 
 static int
-<<<<<<< HEAD
-mtdsplit_fit_parse(struct mtd_info *mtd, const struct mtd_partition **pparts,
-=======
 mtdsplit_fit_parse(struct mtd_info *mtd,
 		   const struct mtd_partition **pparts,
->>>>>>> 1f27411b
 	           struct mtd_part_parser_data *data)
 {
 	struct fdt_header hdr;
