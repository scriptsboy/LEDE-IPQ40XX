/*
 *  Copyright (C) 2013 Gabor Juhos <juhosg@openwrt.org>
 *
 *  This program is free software; you can redistribute it and/or modify it
 *  under the terms of the GNU General Public License version 2 as published
 *  by the Free Software Foundation.
 *
 */

#define pr_fmt(fmt)	KBUILD_MODNAME ": " fmt

#include <linux/module.h>
#include <linux/init.h>
#include <linux/kernel.h>
#include <linux/slab.h>
#include <linux/vmalloc.h>
#include <linux/mtd/mtd.h>
#include <linux/mtd/partitions.h>
#include <linux/byteorder/generic.h>

#include "mtdsplit.h"

/*
 * uimage_header itself is only 64B, but it may be prepended with another data.
 * Currently the biggest size is for Edimax devices: 20B + 64B
 */
#define MAX_HEADER_LEN		84

#define IH_MAGIC	0x27051956	/* Image Magic Number		*/
#define IH_NMLEN		32	/* Image Name Length		*/

#define IH_OS_LINUX		5	/* Linux	*/

#define IH_TYPE_KERNEL		2	/* OS Kernel Image		*/
#define IH_TYPE_FILESYSTEM	7	/* Filesystem Image		*/

/*
 * Legacy format image header,
 * all data in network byte order (aka natural aka bigendian).
 */
struct uimage_header {
	uint32_t	ih_magic;	/* Image Header Magic Number	*/
	uint32_t	ih_hcrc;	/* Image Header CRC Checksum	*/
	uint32_t	ih_time;	/* Image Creation Timestamp	*/
	uint32_t	ih_size;	/* Image Data Size		*/
	uint32_t	ih_load;	/* Data	 Load  Address		*/
	uint32_t	ih_ep;		/* Entry Point Address		*/
	uint32_t	ih_dcrc;	/* Image Data CRC Checksum	*/
	uint8_t		ih_os;		/* Operating System		*/
	uint8_t		ih_arch;	/* CPU architecture		*/
	uint8_t		ih_type;	/* Image Type			*/
	uint8_t		ih_comp;	/* Compression Type		*/
	uint8_t		ih_name[IH_NMLEN];	/* Image Name		*/
};

static int
read_uimage_header(struct mtd_info *mtd, size_t offset, u_char *buf,
		   size_t header_len)
{
	size_t retlen;
	int ret;

	ret = mtd_read(mtd, offset, header_len, &retlen, buf);
	if (ret) {
		pr_debug("read error in \"%s\"\n", mtd->name);
		return ret;
	}

	if (retlen != header_len) {
		pr_debug("short read in \"%s\"\n", mtd->name);
		return -EIO;
	}

	return 0;
}

/**
 * __mtdsplit_parse_uimage - scan partition and create kernel + rootfs parts
 *
 * @find_header: function to call for a block of data that will return offset
 *      of a valid uImage header if found
 */
static int __mtdsplit_parse_uimage(struct mtd_info *master,
				   const struct mtd_partition **pparts,
				   struct mtd_part_parser_data *data,
				   ssize_t (*find_header)(u_char *buf, size_t len))
{
	struct mtd_partition *parts;
	u_char *buf;
	int nr_parts;
	size_t offset;
	size_t uimage_offset;
	size_t uimage_size = 0;
	size_t rootfs_offset;
	size_t rootfs_size = 0;
	int uimage_part, rf_part;
	int ret;
	enum mtdsplit_part_type type;

	nr_parts = 2;
	parts = kzalloc(nr_parts * sizeof(*parts), GFP_KERNEL);
	if (!parts)
		return -ENOMEM;

	buf = vmalloc(MAX_HEADER_LEN);
	if (!buf) {
		ret = -ENOMEM;
		goto err_free_parts;
	}

	/* find uImage on erase block boundaries */
	for (offset = 0; offset < master->size; offset += master->erasesize) {
		struct uimage_header *header;

		uimage_size = 0;

		ret = read_uimage_header(master, offset, buf, MAX_HEADER_LEN);
		if (ret)
			continue;

		ret = find_header(buf, MAX_HEADER_LEN);
		if (ret < 0) {
			pr_debug("no valid uImage found in \"%s\" at offset %llx\n",
				 master->name, (unsigned long long) offset);
			continue;
		}
		header = (struct uimage_header *)(buf + ret);

		uimage_size = sizeof(*header) + be32_to_cpu(header->ih_size) + ret;
		if ((offset + uimage_size) > master->size) {
			pr_debug("uImage exceeds MTD device \"%s\"\n",
				 master->name);
			continue;
		}
		break;
	}

	if (uimage_size == 0) {
		pr_debug("no uImage found in \"%s\"\n", master->name);
		ret = -ENODEV;
		goto err_free_buf;
	}

	uimage_offset = offset;

	if (uimage_offset == 0) {
		uimage_part = 0;
		rf_part = 1;

		/* find the roots after the uImage */
		ret = mtd_find_rootfs_from(master, uimage_offset + uimage_size,
					   master->size, &rootfs_offset, &type);
		if (ret) {
			pr_debug("no rootfs after uImage in \"%s\"\n",
				 master->name);
			goto err_free_buf;
		}

		rootfs_size = master->size - rootfs_offset;
		uimage_size = rootfs_offset - uimage_offset;
	} else {
		rf_part = 0;
		uimage_part = 1;

		/* check rootfs presence at offset 0 */
		ret = mtd_check_rootfs_magic(master, 0, &type);
		if (ret) {
			pr_debug("no rootfs before uImage in \"%s\"\n",
				 master->name);
			goto err_free_buf;
		}

		rootfs_offset = 0;
		rootfs_size = uimage_offset;
	}

	if (rootfs_size == 0) {
		pr_debug("no rootfs found in \"%s\"\n", master->name);
		ret = -ENODEV;
		goto err_free_buf;
	}

	parts[uimage_part].name = KERNEL_PART_NAME;
	parts[uimage_part].offset = uimage_offset;
	parts[uimage_part].size = uimage_size;

	if (type == MTDSPLIT_PART_TYPE_UBI)
		parts[rf_part].name = UBI_PART_NAME;
	else
		parts[rf_part].name = ROOTFS_PART_NAME;
	parts[rf_part].offset = rootfs_offset;
	parts[rf_part].size = rootfs_size;

	vfree(buf);

	*pparts = parts;
	return nr_parts;

err_free_buf:
	vfree(buf);

err_free_parts:
	kfree(parts);
	return ret;
}

static ssize_t uimage_verify_default(u_char *buf, size_t len)
{
	struct uimage_header *header = (struct uimage_header *)buf;

	/* default sanity checks */
	if (be32_to_cpu(header->ih_magic) != IH_MAGIC) {
		pr_debug("invalid uImage magic: %08x\n",
			 be32_to_cpu(header->ih_magic));
		return -EINVAL;
	}

	if (header->ih_os != IH_OS_LINUX) {
		pr_debug("invalid uImage OS: %08x\n",
			 be32_to_cpu(header->ih_os));
		return -EINVAL;
	}

	if (header->ih_type != IH_TYPE_KERNEL) {
		pr_debug("invalid uImage type: %08x\n",
			 be32_to_cpu(header->ih_type));
		return -EINVAL;
	}

	return 0;
}

static int
mtdsplit_uimage_parse_generic(struct mtd_info *master,
			      const struct mtd_partition **pparts,
			      struct mtd_part_parser_data *data)
{
	return __mtdsplit_parse_uimage(master, pparts, data,
				      uimage_verify_default);
}

static struct mtd_part_parser uimage_generic_parser = {
	.owner = THIS_MODULE,
	.name = "uimage-fw",
	.parse_fn = mtdsplit_uimage_parse_generic,
	.type = MTD_PARSER_TYPE_FIRMWARE,
};

#define FW_MAGIC_WNR2000V1	0x32303031
#define FW_MAGIC_WNR2000V3	0x32303033
#define FW_MAGIC_WNR2000V4	0x32303034
#define FW_MAGIC_WNR2200	0x32323030
#define FW_MAGIC_WNR612V2	0x32303631
#define FW_MAGIC_WNR1000V2	0x31303031
#define FW_MAGIC_WNR1000V2_VC	0x31303030
#define FW_MAGIC_WNDR3700	0x33373030
#define FW_MAGIC_WNDR3700V2	0x33373031
#define FW_MAGIC_WPN824N	0x31313030

static ssize_t uimage_verify_wndr3700(u_char *buf, size_t len)
{
	struct uimage_header *header = (struct uimage_header *)buf;
	uint8_t expected_type = IH_TYPE_FILESYSTEM;

	switch (be32_to_cpu(header->ih_magic)) {
	case FW_MAGIC_WNR612V2:
	case FW_MAGIC_WNR1000V2:
	case FW_MAGIC_WNR1000V2_VC:
	case FW_MAGIC_WNR2000V1:
	case FW_MAGIC_WNR2000V3:
	case FW_MAGIC_WNR2200:
	case FW_MAGIC_WNDR3700:
	case FW_MAGIC_WNDR3700V2:
	case FW_MAGIC_WPN824N:
		break;
	case FW_MAGIC_WNR2000V4:
		expected_type = IH_TYPE_KERNEL;
		break;
	default:
		return -EINVAL;
	}

	if (header->ih_os != IH_OS_LINUX ||
	    header->ih_type != expected_type)
		return -EINVAL;

	return 0;
}

static int
mtdsplit_uimage_parse_netgear(struct mtd_info *master,
			      const struct mtd_partition **pparts,
			      struct mtd_part_parser_data *data)
{
	return __mtdsplit_parse_uimage(master, pparts, data,
				      uimage_verify_wndr3700);
}

static struct mtd_part_parser uimage_netgear_parser = {
	.owner = THIS_MODULE,
	.name = "netgear-fw",
	.parse_fn = mtdsplit_uimage_parse_netgear,
	.type = MTD_PARSER_TYPE_FIRMWARE,
};

/**************************************************
 * Edimax
 **************************************************/

#define FW_EDIMAX_OFFSET	20
#define FW_MAGIC_EDIMAX		0x43535953

static ssize_t uimage_find_edimax(u_char *buf, size_t len)
{
	u32 *magic;

	if (len < FW_EDIMAX_OFFSET + sizeof(struct uimage_header)) {
		pr_err("Buffer too small for checking Edimax header\n");
		return -ENOSPC;
	}

	magic = (u32 *)buf;
	if (be32_to_cpu(*magic) != FW_MAGIC_EDIMAX)
		return -EINVAL;

	if (!uimage_verify_default(buf + FW_EDIMAX_OFFSET, len))
		return FW_EDIMAX_OFFSET;

	return -EINVAL;
}

static int
mtdsplit_uimage_parse_edimax(struct mtd_info *master,
<<<<<<< HEAD
			     const struct mtd_partition **pparts,
=======
			      const struct mtd_partition **pparts,
>>>>>>> 1f27411b
			      struct mtd_part_parser_data *data)
{
	return __mtdsplit_parse_uimage(master, pparts, data,
				       uimage_find_edimax);
}

static struct mtd_part_parser uimage_edimax_parser = {
	.owner = THIS_MODULE,
	.name = "edimax-fw",
	.parse_fn = mtdsplit_uimage_parse_edimax,
	.type = MTD_PARSER_TYPE_FIRMWARE,
};

/**************************************************
 * Init
 **************************************************/

static int __init mtdsplit_uimage_init(void)
{
	register_mtd_parser(&uimage_generic_parser);
	register_mtd_parser(&uimage_netgear_parser);
	register_mtd_parser(&uimage_edimax_parser);

	return 0;
}

module_init(mtdsplit_uimage_init);<|MERGE_RESOLUTION|>--- conflicted
+++ resolved
@@ -331,11 +331,7 @@
 
 static int
 mtdsplit_uimage_parse_edimax(struct mtd_info *master,
-<<<<<<< HEAD
-			     const struct mtd_partition **pparts,
-=======
 			      const struct mtd_partition **pparts,
->>>>>>> 1f27411b
 			      struct mtd_part_parser_data *data)
 {
 	return __mtdsplit_parse_uimage(master, pparts, data,
