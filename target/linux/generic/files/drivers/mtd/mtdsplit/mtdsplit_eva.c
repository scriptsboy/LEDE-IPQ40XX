--- conflicted
+++ resolved
@@ -29,11 +29,7 @@
 };
 
 static int mtdsplit_parse_eva(struct mtd_info *master,
-<<<<<<< HEAD
-			      const struct mtd_partition **pparts,
-=======
 				const struct mtd_partition **pparts,
->>>>>>> 1f27411b
 				struct mtd_part_parser_data *data)
 {
 	struct mtd_partition *parts;
